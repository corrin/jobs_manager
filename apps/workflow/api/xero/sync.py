import logging
import time
import traceback
from datetime import date, datetime, timedelta
from decimal import Decimal
from uuid import UUID

from django.conf import settings
from django.core.cache import cache
from django.db import models
from django.utils import timezone
from xero_python.accounting import AccountingApi

from apps.accounting.models import Bill, CreditNote, Invoice, Quote
from apps.client.models import Client
from apps.purchasing.models import PurchaseOrder, PurchaseOrderLine, Stock
from apps.workflow.api.xero.reprocess_xero import (
    set_client_fields,
    set_invoice_or_bill_fields,
    set_journal_fields,
)
from apps.workflow.api.xero.xero import (
    api_client,
    get_tenant_id,
    get_token,
    get_xero_items,
)
from apps.workflow.exceptions import XeroValidationError
from apps.workflow.models import (
    AppError,
    CompanyDefaults,
    XeroAccount,
    XeroError,
    XeroJournal,
)
from apps.workflow.services.error_persistence import (
    persist_app_error,
    persist_xero_error,
)
from apps.workflow.services.validation import validate_required_fields
from apps.workflow.utils import get_machine_id

logger = logging.getLogger("xero")
SLEEP_TIME = 1  # Sleep after every API call to avoid hitting rate limits


def serialize_xero_object(obj):
    """Convert Xero objects to JSON-serializable format"""
    if isinstance(obj, (str, int, float, bool, type(None))):
        return obj
    elif isinstance(obj, (datetime, date)):
        return obj.isoformat()
    elif isinstance(obj, UUID):
        return str(obj)
    elif isinstance(obj, (list, tuple)):
        return [serialize_xero_object(item) for item in obj]
    elif isinstance(obj, dict):
        return {key: serialize_xero_object(value) for key, value in obj.items()}
    elif hasattr(obj, "__dict__"):
        return serialize_xero_object(obj.__dict__)
    else:
        return str(obj)


def clean_json(data):
    """Remove Xero's internal fields and bulky repeated data"""
    if not isinstance(data, dict):
        return data

    exclude_keys = {
        "_currency_code",
        "_currency_rate",
        "_value2member_map_",
        "_generate_next_value_",
        "_member_names_",
        "__objclass__",
    }

    cleaned = {}
    for key, value in data.items():
        if key in exclude_keys or any(
            pattern in key
            for pattern in [
                "_value2member_map_",
                "_generate_next_value_",
                "_member_names_",
                "__objclass__",
            ]
        ):
            continue

        if isinstance(value, dict):
            cleaned[key] = clean_json(value)
        elif isinstance(value, list):
            cleaned[key] = [
                clean_json(item) if isinstance(item, dict) else item for item in value
            ]
        else:
            cleaned[key] = value

    return cleaned


def process_xero_data(xero_obj):
    """Standard processing for all Xero objects"""
    return clean_json(serialize_xero_object(xero_obj))


def get_or_fetch_client(contact_id, reference=None):
    """Get client by Xero contact_id, fetching from API if needed"""
    client = Client.objects.filter(xero_contact_id=contact_id).first()
    if client:
        return client.get_final_client()

    response = AccountingApi(api_client).get_contacts(
        get_tenant_id(), i_ds=[contact_id], include_archived=True
    )
    time.sleep(SLEEP_TIME)

    if not response.contacts:
        raise ValueError(f"Client not found for {reference or contact_id}")

    synced = sync_clients([response.contacts[0]])
    if not synced:
        raise ValueError(f"Failed to sync client for {reference or contact_id}")

    return synced[0].get_final_client()


def sync_entities(items, model_class, xero_id_attr, transform_func):
    """Persist a batch of Xero objects.

    Args:
        items: Iterable of objects from Xero.
        model_class: Django model used for storage.
        xero_id_attr: Attribute name of the Xero ID on each item.
        transform_func: Callable converting an item to a model instance.

    Returns:
        int: Number of items successfully synced.
    """
    synced = 0
    for item in items:
        xero_id = getattr(item, xero_id_attr)

        # Skip deleted items that don't exist locally
        if getattr(item, "status", None) == "DELETED":
            if not model_class.objects.filter(xero_id=xero_id).exists():
                logger.info(
                    f"Skipping deleted {model_class.__name__} {xero_id} - doesn't exist locally"
                )
                continue

        instance = transform_func(item, xero_id)
        if instance:
            logger.info(
                f"Synced {model_class.__name__}: {getattr(instance, 'number', getattr(instance, 'name', xero_id))}"
            )
            synced += 1
    return synced


# Transform functions
def _extract_required_fields_xero(doc_type, xero_obj, xero_id):
    """Gather required values from a Xero document.

    Args:
        doc_type: Name of the document type.
        xero_obj: Object returned from Xero.
        xero_id: Identifier of the Xero object.

    Returns:
        Mapping of required field names to values.
    """
    # Map doc_type to field names
    match doc_type:
        case "invoice":
            number = getattr(xero_obj, "invoice_number", None)
        case "bill":
            number = getattr(xero_obj, "invoice_number", None)
        case "credit_note":
            number = getattr(xero_obj, "credit_note_number", None)
        case _:
            logger.error(f"Unknown document type for Xero sync: {doc_type}")
            return None
    client = get_or_fetch_client(xero_obj.contact.contact_id, number)
    date = getattr(xero_obj, "date", None)
    total_excl_tax = getattr(xero_obj, "sub_total", None)
    tax = getattr(xero_obj, "total_tax", None)
    total_incl_tax = getattr(xero_obj, "total", None)
    amount_due = getattr(xero_obj, "amount_due", None)
    xero_last_modified = getattr(xero_obj, "updated_date_utc", None)
    raw_json = process_xero_data(xero_obj)

    required_fields = {
        "client": client,
        "date": date,
        "number": number,
        "total_excl_tax": total_excl_tax,
        "tax": tax,
        "total_incl_tax": total_incl_tax,
        "amount_due": amount_due,
        "xero_last_modified": xero_last_modified,
        "raw_json": raw_json,
    }
    validate_required_fields(required_fields, doc_type, xero_id)
    return required_fields


def transform_invoice(xero_invoice, xero_id):
    """Convert a Xero invoice into an Invoice instance.

    Args:
        xero_invoice: Invoice object from Xero.
        xero_id: Identifier of the invoice in Xero.

    Returns:
        The saved Invoice model.
    """
    fields = _extract_required_fields_xero("invoice", xero_invoice, xero_id)
    if not fields:
        return None
    invoice, created = Invoice.objects.get_or_create(xero_id=xero_id, defaults=fields)
    if not created:
        updated = False
        for key, value in fields.items():
            if getattr(invoice, key) != value:
                setattr(invoice, key, value)
                updated = True
        if updated:
            invoice.save()
    set_invoice_or_bill_fields(invoice, "INVOICE")
    if created:
        invoice.save()
    return invoice


def transform_bill(xero_bill, xero_id):
    """Convert a Xero bill into a Bill instance.

    Args:
        xero_bill: Bill object from Xero.
        xero_id: Identifier of the bill in Xero.

    Returns:
        The saved Bill model.
    """
    fields = _extract_required_fields_xero("bill", xero_bill, xero_id)
    if not fields:
        return None
    bill, created = Bill.objects.get_or_create(xero_id=xero_id, defaults=fields)
    if not created:
        updated = False
        for key, value in fields.items():
            if getattr(bill, key) != value:
                setattr(bill, key, value)
                updated = True
        if updated:
            bill.save()
    set_invoice_or_bill_fields(bill, "BILL")
    if created:
        bill.save()
    return bill


def transform_credit_note(xero_note, xero_id):
    """Convert a Xero credit note into a CreditNote instance.

    Args:
        xero_note: Credit note object from Xero.
        xero_id: Identifier of the credit note in Xero.

    Returns:
        The saved CreditNote model.
    """
    fields = _extract_required_fields_xero("credit_note", xero_note, xero_id)
    if not fields:
        return None
    note, created = CreditNote.objects.get_or_create(xero_id=xero_id, defaults=fields)
    if not created:
        updated = False
        for key, value in fields.items():
            if getattr(note, key) != value:
                setattr(note, key, value)
                updated = True
        if updated:
            note.save()
    set_invoice_or_bill_fields(note, "CREDIT_NOTE")
    if created:
        note.save()
    return note


def transform_journal(xero_journal, xero_id):
<<<<<<< HEAD
    """
    Transform Xero journal to our XeroJournal model.
    Validates all required fields before creating/updating.
    """
    # Required fields as per XeroJournal model
    required_fields = {
        "journal_date": getattr(xero_journal, "journal_date", None),
        "created_date_utc": getattr(xero_journal, "created_date_utc", None),
        "journal_number": getattr(xero_journal, "journal_number", None),
        "xero_last_modified": getattr(xero_journal, "updated_date_utc", None),
        "raw_json": process_xero_data(xero_journal),
    }

    # Optional fields
    optional_fields = {
        "reference": getattr(xero_journal, "reference", None),
        "source_id": getattr(xero_journal, "source_id", None),
        "source_type": getattr(xero_journal, "source_type", None),
        "xero_tenant_id": getattr(xero_journal, "xero_tenant_id", None),
    }

    # Validate required fields
    for field, value in required_fields.items():
        if value is None:
            logger.error(f"Could not fetch {field} for XeroJournal {xero_id}")
            return None

    # Prepare defaults for get_or_create/update_or_create
    defaults = {**required_fields, **optional_fields}

=======
    """Convert a Xero journal into a XeroJournal instance.

    Args:
        xero_journal: Journal object from Xero.
        xero_id: Identifier of the journal in Xero.

    Returns:
        The saved XeroJournal model.
    """
    journal_date = getattr(xero_journal, "journal_date", None)
    raw_json = process_xero_data(xero_journal)
    validate_required_fields({"journal_date": journal_date}, "journal", xero_id)
>>>>>>> dfd3a195
    journal, created = XeroJournal.objects.get_or_create(
        xero_id=xero_id,
        defaults=defaults,
    )

    # Update fields if not created
    if not created:
        updated = False
        for key, value in defaults.items():
            if getattr(journal, key, None) != value:
                setattr(journal, key, value)
                updated = True
        if updated:
            journal.save()

    set_journal_fields(journal)
    if created:
        journal.save()
    return journal


def transform_stock(xero_item, xero_id):
    """Convert a Xero item into a Stock instance.

    Args:
        xero_item: Item object from Xero.
        xero_id: Identifier of the item in Xero.

    Returns:
        The saved Stock model.
    """
    item_code = getattr(xero_item, "code", None)
    description = getattr(xero_item, "name", None)
    notes = getattr(xero_item, "description", None)
    quantity = getattr(xero_item, "quantity_on_hand", None)
    xero_last_modified = getattr(xero_item, "updated_date_utc", None)
    raw_json = process_xero_data(xero_item)

    validate_required_fields(
        {
            "code": item_code,
            "name": description,
            "quantity_on_hand": quantity,
            "updated_date_utc": xero_last_modified,
        },
        "item",
        xero_id,
    )

    defaults = {
        "item_code": item_code,
        "description": description,
        "notes": notes,
        "quantity": Decimal(str(quantity)),
        "raw_json": raw_json,
        "xero_last_modified": xero_last_modified,
    }
    if xero_item.purchase_details and xero_item.purchase_details.unit_price is not None:
        defaults["unit_cost"] = Decimal(str(xero_item.purchase_details.unit_price))
    if xero_item.sales_details and xero_item.sales_details.unit_price is not None:
        defaults["retail_rate"] = Decimal(str(xero_item.sales_details.unit_price))
    stock, created = Stock.objects.get_or_create(xero_id=xero_id, defaults=defaults)
    updated = False
    for key, value in defaults.items():
        if getattr(stock, key, None) != value:
            setattr(stock, key, value)
            updated = True
    if updated:
        stock.save()
    return stock


def transform_quote(xero_quote, xero_id):
    """Convert a Xero quote into a Quote instance.

    Args:
        xero_quote: Quote object from Xero.
        xero_id: Identifier of the quote in Xero.

    Returns:
        The saved Quote model.
    """
    client = get_or_fetch_client(xero_quote.contact.contact_id, f"quote {xero_id}")
    raw_json = process_xero_data(xero_quote)

    status_data = raw_json.get("_status", {})
    status = status_data.get("_value_") if isinstance(status_data, dict) else None
    validate_required_fields({"status": status}, "quote", xero_id)

    quote, _ = Quote.objects.update_or_create(
        xero_id=xero_id,
        defaults={
            "client": client,
            "date": raw_json.get("_date"),
            "status": status,
            "total_excl_tax": Decimal(str(raw_json.get("_sub_total", 0))),
            "total_incl_tax": Decimal(str(raw_json.get("_total", 0))),
            "xero_last_modified": raw_json.get("_updated_date_utc"),
            "xero_last_synced": timezone.now(),
            "online_url": f"https://go.xero.com/app/quotes/edit/{xero_id}",
            "raw_json": raw_json,
        },
    )
    return quote


def transform_purchase_order(xero_po, xero_id):
    """Convert a Xero purchase order into a PurchaseOrder instance.

    Args:
        xero_po: Purchase order object from Xero.
        xero_id: Identifier of the purchase order in Xero.

    Returns:
        The saved PurchaseOrder model.
    """
    status_map = {
        "DRAFT": "draft",
        "SUBMITTED": "submitted",
        "AUTHORISED": "submitted",
        "BILLED": "fully_received",
        "VOIDED": "deleted",
    }
    supplier = get_or_fetch_client(
        xero_po.contact.contact_id, xero_po.purchase_order_number
    )

    po_number = getattr(xero_po, "purchase_order_number", None)
    order_date = getattr(xero_po, "date", None)
    status = getattr(xero_po, "status", None)
    xero_last_modified = getattr(xero_po, "updated_date_utc", None)
    raw_json = process_xero_data(xero_po)
    validate_required_fields(
        {
            "purchase_order_number": po_number,
            "date": order_date,
            "status": status,
        },
        "purchase_order",
        xero_id,
    )
    po, created = PurchaseOrder.objects.get_or_create(
        xero_id=xero_id,
        defaults={
            "supplier": supplier,
            "po_number": po_number,
            "order_date": order_date,
            "status": status_map.get(status, "draft"),
            "xero_last_modified": xero_last_modified,
            "raw_json": raw_json,
        },
    )
    po.po_number = po_number
    po.order_date = order_date
    po.expected_delivery = getattr(xero_po, "delivery_date", None)
    po.xero_last_modified = xero_last_modified
    po.xero_last_synced = timezone.now()
    po.status = status_map.get(status, "draft")
    po.save()
    if xero_po.line_items:
        for line in xero_po.line_items:
            description = getattr(line, "description", None)
            quantity = getattr(line, "quantity", None)
            if not description or quantity is None:
                logger.error(
                    f"Missing required field for PurchaseOrderLine in PO {xero_id}"
                )
                continue
            PurchaseOrderLine.objects.update_or_create(
                purchase_order=po,
                supplier_item_code=line.item_code or "",
                description=description,
                defaults={
                    "quantity": quantity,
                    "unit_cost": getattr(line, "unit_amount", None),
                },
            )
    return po


def sync_clients(xero_contacts):
    """Sync Xero contacts to Client model"""
    clients = []

    for contact in xero_contacts:
        raw_json = process_xero_data(contact)

        client, created = Client.objects.update_or_create(
            xero_contact_id=contact.contact_id,
            defaults={
                "raw_json": raw_json,
                "xero_last_modified": timezone.now(),
                "xero_archived": contact.contact_status == "ARCHIVED",
                "xero_merged_into_id": getattr(contact, "merged_to_contact_id", None),
            },
        )

        set_client_fields(client, new_from_xero=created)
        clients.append(client)
        time.sleep(SLEEP_TIME)  # Rate limit

    # Resolve merges
    for client in clients:
        if client.xero_merged_into_id and not client.merged_into:
            merged_into = Client.objects.filter(
                xero_contact_id=client.xero_merged_into_id
            ).first()
            if merged_into:
                client.merged_into = merged_into
                client.save()

    return clients


def sync_accounts(xero_accounts):
    """Sync Xero accounts"""
    for account in xero_accounts:
        XeroAccount.objects.update_or_create(
            xero_id=account.account_id,
            defaults={
                "account_code": account.code,
                "account_name": account.name,
                "description": getattr(account, "description", None),
                "account_type": account.type,
                "tax_type": account.tax_type,
                "enable_payments": getattr(
                    account, "enable_payments_to_account", False
                ),
                "xero_last_modified": account._updated_date_utc,
                "xero_last_synced": timezone.now(),
                "raw_json": process_xero_data(account),
            },
        )


def get_last_modified_time(model):
    """Get the latest modification time for a model"""
    last_modified = model.objects.aggregate(models.Max("xero_last_modified"))[
        "xero_last_modified__max"
    ]

    if last_modified:
        last_modified = last_modified - timedelta(seconds=1)
        return last_modified.isoformat()

    return "2000-01-01T00:00:00Z"


def process_xero_item(item, sync_function, entity_type):
    """Process one Xero item and return an event.

    Args:
        item: Xero object to sync.
        sync_function: Callable that saves the item.
        entity_type: Name of the entity for event messages.

    Returns:
        Tuple of success flag and event dictionary.
    """
    try:
        sync_function([item])
    except XeroValidationError as exc:
        persist_xero_error(exc)
        return False, {
            "datetime": timezone.now().isoformat(),
            "severity": "error",
            "message": str(exc),
            "progress": None,
        }
    except Exception as exc:
        persist_app_error(exc)
        return False, {
            "datetime": timezone.now().isoformat(),
            "severity": "error",
            "message": "Unexpected: " + str(exc),
            "progress": None,
        }
    return True, {
        "datetime": timezone.now().isoformat(),
        "entity": entity_type,
        "severity": "info",
        "message": f"Synced {entity_type}",
        "progress": None,
    }


def sync_xero_data(
    xero_entity_type,
    our_entity_type,
    xero_api_fetch_function,
    sync_function,
    last_modified_time,
    additional_params=None,
    pagination_mode="single",
    xero_tenant_id=None,
):
    """Sync data from Xero with pagination support.

    Args:
        xero_entity_type: Name of the Xero collection.
        our_entity_type: Local entity name for messages.
        xero_api_fetch_function: API call used to fetch data.
        sync_function: Function that persists items.
        last_modified_time: Timestamp for incremental fetches.
        additional_params: Extra parameters for the API call.
        pagination_mode: Offset or page pagination style.
        xero_tenant_id: Optional tenant identifier.

    Yields:
        Progress or error events as dictionaries.
    """

    if xero_tenant_id is None:
        xero_tenant_id = get_tenant_id()

    # Production safety check
    current_machine_id = get_machine_id()
    is_production = current_machine_id == settings.PRODUCTION_MACHINE_ID

    if is_production and xero_tenant_id != settings.PRODUCTION_XERO_TENANT_ID:
        logger.warning(
            f"Attempted to sync in production with non-production tenant ID: {xero_tenant_id}"
        )
        yield {
            "datetime": timezone.now().isoformat(),
            "entity": our_entity_type,
            "severity": "warning",
            "message": "Sync aborted: Production/tenant mismatch",
            "progress": 0.0,
        }
        return

    # Setup parameters
    params = {
        "if_modified_since": last_modified_time,
        "xero_tenant_id": xero_tenant_id,
    }

    # API quirk: get_xero_items doesn't support tenant_id
    if xero_api_fetch_function == get_xero_items:
        params.pop("xero_tenant_id", None)

    # Pagination setup
    page_size = 100
    if pagination_mode == "page" and xero_entity_type not in ["quotes", "accounts"]:
        params.update({"page_size": page_size, "order": "UpdatedDateUTC ASC"})

    if additional_params:
        params.update(additional_params)

    # Fetch and process data
    page = 1
    offset = 0
    total_processed = 0

    while True:
        # Update pagination params
        if pagination_mode == "offset":
            params["offset"] = offset
        elif pagination_mode == "page":
            params["page"] = page

        # Fetch data
        entities = xero_api_fetch_function(**params)
        time.sleep(SLEEP_TIME)

        if entities is None:
            raise ValueError(f"API returned None for {xero_entity_type}")

        # Extract items
        items = (
            entities
            if isinstance(entities, list)
            else getattr(entities, xero_entity_type)
        )

        if not items:
            break

<<<<<<< HEAD
        # Process items individual e envia progresso
        total_items = len(items)
        for idx, item in enumerate(items, start=1):
            sync_function([item])
            progress = idx / total_items if total_items else 1.0
            yield {
                "datetime": timezone.now().isoformat(),
                "entity": our_entity_type,
                "severity": "info",
                "message": f"Processed {idx} of {total_items} {our_entity_type}",
                "progress": progress,
                "recordsUpdated": idx,
            }
        total_processed += total_items
=======
        for item in items:
            success, event = process_xero_item(item, sync_function, our_entity_type)
            if success:
                total_processed += 1
            yield event

        yield {
            "datetime": timezone.now().isoformat(),
            "entity": our_entity_type,
            "severity": "info",
            "message": f"Processed {len(items)} {our_entity_type}",
            "progress": None,
        }
>>>>>>> dfd3a195

        # Check if done
        if len(items) < page_size or pagination_mode == "single":
            break

        # Update pagination
        if pagination_mode == "page":
            page += 1
        elif pagination_mode == "offset":
            offset = max(item.journal_number for item in items) + 1


# Entity configurations
ENTITY_CONFIGS = {
    "accounts": (
        "accounts",
        "accounts",
        XeroAccount,
        "get_accounts",
        sync_accounts,
        None,
        "single",
    ),
    "contacts": (
        "contacts",
        "contacts",
        Client,
        "get_contacts",
        sync_clients,
        {"include_archived": True},
        "page",
    ),
    "invoices": (
        "invoices",
        "invoices",
        Invoice,
        "get_invoices",
        lambda items: sync_entities(items, Invoice, "invoice_id", transform_invoice),
        {"where": 'Type=="ACCREC"'},
        "page",
    ),
    "bills": (
        "invoices",
        "bills",
        Bill,
        "get_invoices",
        lambda items: sync_entities(items, Bill, "invoice_id", transform_bill),
        {"where": 'Type=="ACCPAY"'},
        "page",
    ),
    "quotes": (
        "quotes",
        "quotes",
        Quote,
        "get_quotes",
        lambda items: sync_entities(items, Quote, "quote_id", transform_quote),
        None,
        "single",
    ),
    "credit_notes": (
        "credit_notes",
        "credit_notes",
        CreditNote,
        "get_credit_notes",
        lambda items: sync_entities(
            items, CreditNote, "credit_note_id", transform_credit_note
        ),
        None,
        "page",
    ),
    "purchase_orders": (
        "purchase_orders",
        "purchase_orders",
        PurchaseOrder,
        "get_purchase_orders",
        lambda items: sync_entities(
            items, PurchaseOrder, "purchase_order_id", transform_purchase_order
        ),
        None,
        "page",
    ),
    "stock": (
        "items",
        "stock",
        Stock,
        "get_xero_items",
        lambda items: sync_entities(items, Stock, "item_id", transform_stock),
        None,
        "single",
    ),
    "journals": (
        "journals",
        "journals",
        XeroJournal,
        "get_journals",
        lambda items: sync_entities(
            items, XeroJournal, "journal_id", transform_journal
        ),
        None,
        "offset",
    ),
}


def sync_all_xero_data(use_latest_timestamps=True, days_back=30, entities=None):
    """Sync Xero data - either using latest timestamps or looking back N days."""
    token = get_token()
    if not token:
        logger.warning("No valid Xero token found")
        return

    if entities is None:
        entities = list(ENTITY_CONFIGS.keys())

    # Get timestamps
    if use_latest_timestamps:
        timestamps = {
            entity: get_last_modified_time(ENTITY_CONFIGS[entity][2])
            for entity in ENTITY_CONFIGS
        }
    else:
        older_time = (timezone.now() - timedelta(days=days_back)).isoformat()
        timestamps = {entity: older_time for entity in ENTITY_CONFIGS}

    # Sync each entity
    total_entities = len(entities)
    completed_entities = 0
    for entity in entities:
        if entity not in ENTITY_CONFIGS:
            logger.error(f"Unknown entity type: {entity}")
            continue

        (
            xero_type,
            our_type,
            model,
            api_method,
            sync_func,
            params,
            pagination,
        ) = ENTITY_CONFIGS[entity]

        # Get API function
        if api_method == "get_xero_items":
            api_func = get_xero_items
        else:
            api_func = getattr(AccountingApi(api_client), api_method)

        for msg in sync_xero_data(
            xero_entity_type=xero_type,
            our_entity_type=our_type,
            xero_api_fetch_function=api_func,
            sync_function=sync_func,
            last_modified_time=timestamps[entity],
            additional_params=params,
            pagination_mode=pagination,
        ):
            entity_progress = msg.get("progress", 0) or 0
            overall_progress = (
                (completed_entities + entity_progress) / total_entities
                if total_entities
                else 1.0
            )
            msg["overallProgress"] = overall_progress
            yield msg
        completed_entities += 1


def one_way_sync_all_xero_data(entities=None):
    """Normal sync using latest timestamps"""
    yield from sync_all_xero_data(use_latest_timestamps=True, entities=entities)


def deep_sync_xero_data(days_back=30, entities=None):
    """Perform a deep synchronisation over a time window.

    Args:
        days_back: Number of days of history to retrieve.
        entities: Optional list of entity keys to sync.

    Yields:
        Progress or error events as dictionaries.
    """
    yield from sync_all_xero_data(
        use_latest_timestamps=False, days_back=days_back, entities=entities
    )


def synchronise_xero_data(delay_between_requests=1):
    """Yield progress events while performing a full Xero synchronisation."""
    if not cache.add("xero_sync_lock", True, timeout=60 * 60 * 4):
        logger.info("Skipping sync - another sync is running")
        yield {
            "datetime": timezone.now().isoformat(),
            "entity": "sync",
            "severity": "warning",
            "message": "Skipping sync - another sync is already running",
        }
        return

    try:
        company_defaults = CompanyDefaults.objects.get()
        now = timezone.now()

        # Check if deep sync needed
        if (
            not company_defaults.last_xero_deep_sync
            or (now - company_defaults.last_xero_deep_sync).days >= 30
        ):
            is_first_sync = company_defaults.last_xero_deep_sync is None
            days_to_sync = 5000 if is_first_sync else 90

            yield from deep_sync_xero_data(days_back=days_to_sync)
            company_defaults.last_xero_deep_sync = now
            company_defaults.save()

        # Normal sync
        yield from one_way_sync_all_xero_data()

        company_defaults.last_xero_sync = now
        company_defaults.save()

    finally:
        cache.delete("xero_sync_lock")


def sync_client_to_xero(client):
    """Push a client to Xero"""
    if not client.validate_for_xero():
        logger.error(f"Client {client.id} failed validation")
        return False

    accounting_api = AccountingApi(api_client)
    contact_data = client.get_client_for_xero()

    if not contact_data:
        logger.error(f"Client {client.id} failed to generate Xero data")
        return False

    if client.xero_contact_id:
        contact_data["ContactID"] = client.xero_contact_id
        response = accounting_api.update_contact(
            get_tenant_id(),
            contact_id=client.xero_contact_id,
            contacts={"contacts": [contact_data]},
        )
        time.sleep(SLEEP_TIME)
        logger.info(f"Updated client {client.name} in Xero")
    else:
        response = accounting_api.create_contacts(
            get_tenant_id(), contacts={"contacts": [contact_data]}
        )
        time.sleep(SLEEP_TIME)
        client.xero_contact_id = response.contacts[0].contact_id
        client.save()
        logger.info(
            f"Created client {client.name} in Xero with ID {client.xero_contact_id}"
        )

    return True


def sync_single_contact(sync_service, contact_id):
    """Fetch and sync a single contact from Xero by ID"""
    if not contact_id:
        raise ValueError("No contact_id provided")

    accounting_api = AccountingApi(api_client)
    response = accounting_api.get_contacts(
        sync_service.tenant_id, i_ds=[contact_id], include_archived=True
    )
    time.sleep(SLEEP_TIME)

    if not response or not response.contacts:
        raise ValueError(f"No contact found with ID {contact_id}")

    contact = response.contacts[0]
    raw_json = process_xero_data(contact)

    client, created = Client.objects.update_or_create(
        xero_contact_id=contact.contact_id,
        defaults={
            "raw_json": raw_json,
            "xero_last_modified": timezone.now(),
            "xero_archived": contact.contact_status == "ARCHIVED",
            "xero_merged_into_id": getattr(contact, "merged_to_contact_id", None),
        },
    )

    set_client_fields(client, new_from_xero=created)

    # Handle merge if needed
    if client.xero_merged_into_id and not client.merged_into:
        merged_into = Client.objects.filter(
            xero_contact_id=client.xero_merged_into_id
        ).first()
        if merged_into:
            client.merged_into = merged_into
            client.save()

    logger.info(f"Synced contact {contact_id} from webhook")


def sync_single_invoice(sync_service, invoice_id):
    """Fetch and sync a single invoice from Xero by ID"""
    if not invoice_id:
        raise ValueError("No invoice_id provided")

    accounting_api = AccountingApi(api_client)
    response = accounting_api.get_invoice(sync_service.tenant_id, invoice_id=invoice_id)
    time.sleep(SLEEP_TIME)

    if not response or not response.invoices:
        raise ValueError(f"No invoice found with ID {invoice_id}")

    xero_invoice = response.invoices[0]

    # Route to correct model based on type
    if xero_invoice.type == "ACCPAY":
        # It's a bill
        raw_json = process_xero_data(xero_invoice)
        bill, created = Bill.objects.update_or_create(
            xero_id=xero_invoice.invoice_id,
            defaults={
                "raw_json": raw_json,
                "xero_last_modified": xero_invoice._updated_date_utc,
                "xero_last_synced": timezone.now(),
            },
        )
        set_invoice_or_bill_fields(bill, new_from_xero=created)
        logger.info(f"Synced bill {invoice_id} from webhook")

    elif xero_invoice.type == "ACCREC":
        # It's an invoice
        raw_json = process_xero_data(xero_invoice)
        invoice, created = Invoice.objects.update_or_create(
            xero_id=xero_invoice.invoice_id,
            defaults={
                "raw_json": raw_json,
                "xero_last_modified": xero_invoice._updated_date_utc,
                "xero_last_synced": timezone.now(),
            },
        )
        set_invoice_or_bill_fields(invoice, new_from_xero=created)
        logger.info(f"Synced invoice {invoice_id} from webhook")
    else:
        raise ValueError(f"Unknown invoice type {xero_invoice.type} for {invoice_id}")<|MERGE_RESOLUTION|>--- conflicted
+++ resolved
@@ -1,6 +1,5 @@
 import logging
 import time
-import traceback
 from datetime import date, datetime, timedelta
 from decimal import Decimal
 from uuid import UUID
@@ -26,13 +25,7 @@
     get_xero_items,
 )
 from apps.workflow.exceptions import XeroValidationError
-from apps.workflow.models import (
-    AppError,
-    CompanyDefaults,
-    XeroAccount,
-    XeroError,
-    XeroJournal,
-)
+from apps.workflow.models import CompanyDefaults, XeroAccount, XeroJournal
 from apps.workflow.services.error_persistence import (
     persist_app_error,
     persist_xero_error,
@@ -292,38 +285,6 @@
 
 
 def transform_journal(xero_journal, xero_id):
-<<<<<<< HEAD
-    """
-    Transform Xero journal to our XeroJournal model.
-    Validates all required fields before creating/updating.
-    """
-    # Required fields as per XeroJournal model
-    required_fields = {
-        "journal_date": getattr(xero_journal, "journal_date", None),
-        "created_date_utc": getattr(xero_journal, "created_date_utc", None),
-        "journal_number": getattr(xero_journal, "journal_number", None),
-        "xero_last_modified": getattr(xero_journal, "updated_date_utc", None),
-        "raw_json": process_xero_data(xero_journal),
-    }
-
-    # Optional fields
-    optional_fields = {
-        "reference": getattr(xero_journal, "reference", None),
-        "source_id": getattr(xero_journal, "source_id", None),
-        "source_type": getattr(xero_journal, "source_type", None),
-        "xero_tenant_id": getattr(xero_journal, "xero_tenant_id", None),
-    }
-
-    # Validate required fields
-    for field, value in required_fields.items():
-        if value is None:
-            logger.error(f"Could not fetch {field} for XeroJournal {xero_id}")
-            return None
-
-    # Prepare defaults for get_or_create/update_or_create
-    defaults = {**required_fields, **optional_fields}
-
-=======
     """Convert a Xero journal into a XeroJournal instance.
 
     Args:
@@ -336,22 +297,13 @@
     journal_date = getattr(xero_journal, "journal_date", None)
     raw_json = process_xero_data(xero_journal)
     validate_required_fields({"journal_date": journal_date}, "journal", xero_id)
->>>>>>> dfd3a195
     journal, created = XeroJournal.objects.get_or_create(
         xero_id=xero_id,
-        defaults=defaults,
+        defaults={
+            "journal_date": journal_date,
+            "raw_json": raw_json,
+        },
     )
-
-    # Update fields if not created
-    if not created:
-        updated = False
-        for key, value in defaults.items():
-            if getattr(journal, key, None) != value:
-                setattr(journal, key, value)
-                updated = True
-        if updated:
-            journal.save()
-
     set_journal_fields(journal)
     if created:
         journal.save()
@@ -716,22 +668,6 @@
         if not items:
             break
 
-<<<<<<< HEAD
-        # Process items individual e envia progresso
-        total_items = len(items)
-        for idx, item in enumerate(items, start=1):
-            sync_function([item])
-            progress = idx / total_items if total_items else 1.0
-            yield {
-                "datetime": timezone.now().isoformat(),
-                "entity": our_entity_type,
-                "severity": "info",
-                "message": f"Processed {idx} of {total_items} {our_entity_type}",
-                "progress": progress,
-                "recordsUpdated": idx,
-            }
-        total_processed += total_items
-=======
         for item in items:
             success, event = process_xero_item(item, sync_function, our_entity_type)
             if success:
@@ -745,7 +681,6 @@
             "message": f"Processed {len(items)} {our_entity_type}",
             "progress": None,
         }
->>>>>>> dfd3a195
 
         # Check if done
         if len(items) < page_size or pagination_mode == "single":
@@ -871,8 +806,6 @@
         timestamps = {entity: older_time for entity in ENTITY_CONFIGS}
 
     # Sync each entity
-    total_entities = len(entities)
-    completed_entities = 0
     for entity in entities:
         if entity not in ENTITY_CONFIGS:
             logger.error(f"Unknown entity type: {entity}")
@@ -894,7 +827,7 @@
         else:
             api_func = getattr(AccountingApi(api_client), api_method)
 
-        for msg in sync_xero_data(
+        yield from sync_xero_data(
             xero_entity_type=xero_type,
             our_entity_type=our_type,
             xero_api_fetch_function=api_func,
@@ -902,16 +835,7 @@
             last_modified_time=timestamps[entity],
             additional_params=params,
             pagination_mode=pagination,
-        ):
-            entity_progress = msg.get("progress", 0) or 0
-            overall_progress = (
-                (completed_entities + entity_progress) / total_entities
-                if total_entities
-                else 1.0
-            )
-            msg["overallProgress"] = overall_progress
-            yield msg
-        completed_entities += 1
+        )
 
 
 def one_way_sync_all_xero_data(entities=None):
