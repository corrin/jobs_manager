from django.db import models

from apps.workflow.enums import AIProviderTypes


class AIProvider(models.Model):
    company = models.ForeignKey(
        "CompanyDefaults",
        on_delete=models.CASCADE,
        related_name="ai_providers",
    )
    name = models.CharField(max_length=100, help_text="Friendly name for this provider")
    api_key = models.CharField(
        max_length=255, null=True, blank=True, help_text="API Key for this AI Provider"
    )
    default = models.BooleanField(
        default=False, help_text="Use this provider as the default"
    )
    model_name = models.CharField(
        max_length=100,
        help_text="Specific model name (e.g., gemini-2.5-flash-lite-preview-06-17)",
        blank=True,
    )
<<<<<<< HEAD
=======

>>>>>>> 0d7cd16f
    provider_type = models.CharField(
        max_length=20, choices=AIProviderTypes, help_text="Type of AI provider"
    )

    @classmethod
    def get_default(cls):
        """Get the default AI provider."""
        return cls.objects.filter(default=True).first()

    def __str__(self):
        return f"{self.name} ({self.provider_type})"

    class Meta:
        verbose_name = "AI Provider"
        verbose_name_plural = "AI Providers"
        # Explicitly map this model to the existing database table
        # to avoid Django's default table-name generation.
        db_table = "workflow_aiprovider"<|MERGE_RESOLUTION|>--- conflicted
+++ resolved
@@ -21,10 +21,6 @@
         help_text="Specific model name (e.g., gemini-2.5-flash-lite-preview-06-17)",
         blank=True,
     )
-<<<<<<< HEAD
-=======
-
->>>>>>> 0d7cd16f
     provider_type = models.CharField(
         max_length=20, choices=AIProviderTypes, help_text="Type of AI provider"
     )
