--- conflicted
+++ resolved
@@ -13,11 +13,8 @@
 from rest_framework.views import APIView
 
 from apps.job.models import Job, JobQuoteChat
-<<<<<<< HEAD
 from apps.job.serializers import JobQuoteChatSerializer, JobQuoteChatUpdateSerializer
-=======
 from apps.job.mixins import JobLookupMixin
->>>>>>> ab5dc373
 
 logger = logging.getLogger(__name__)
 
@@ -90,15 +87,13 @@
         Response format matches job_quote_chat_plan.md specification.
         """
         try:
-<<<<<<< HEAD
             # Get job using utility method
             job = self.get_job_or_404(job_id)
-=======
-            # Check if job exists
-            job, error_response = self.get_job_or_404_response(error_format='api')
-            if error_response:
-                return error_response
->>>>>>> ab5dc373
+
+            # Check if job exists
+            job, error_response = self.get_job_or_404_response(error_format='api')
+            if error_response:
+                return error_response
 
             # Get all chat messages for this job, ordered by timestamp
             messages = JobQuoteChat.objects.filter(job=job).order_by("timestamp")
@@ -140,15 +135,13 @@
         }
         """
         try:
-<<<<<<< HEAD
             # Get job using utility method
             job = self.get_job_or_404(job_id)
-=======
-            # Check if job exists
-            job, error_response = self.get_job_or_404_response(error_format='api')
-            if error_response:
-                return error_response
->>>>>>> ab5dc373
+
+            # Check if job exists
+            job, error_response = self.get_job_or_404_response(error_format='api')
+            if error_response:
+                return error_response
 
             # Validate data using serializer
             serializer = JobQuoteChatSerializer(data=request.data)
@@ -176,15 +169,13 @@
         Delete all chat messages for a job (start fresh).
         """
         try:
-<<<<<<< HEAD
             # Get job using utility method
             job = self.get_job_or_404(job_id)
-=======
-            # Check if job exists
-            job, error_response = self.get_job_or_404_response(error_format='api')
-            if error_response:
-                return error_response
->>>>>>> ab5dc373
+            
+            # Check if job exists
+            job, error_response = self.get_job_or_404_response(error_format='api')
+            if error_response:
+                return error_response
 
             # Delete all messages for this job
             deleted_count, _ = JobQuoteChat.objects.filter(job=job).delete()
@@ -217,16 +208,14 @@
         }
         """
         try:
-<<<<<<< HEAD
             # Get job and message using utility methods
             job = self.get_job_or_404(job_id)
             message = self.get_message_or_404(job, message_id)
-=======
-            # Check if job exists
-            job, error_response = self.get_job_or_404_response(error_format='api')
-            if error_response:
-                return error_response
->>>>>>> ab5dc373
+
+            # Check if job exists
+            job, error_response = self.get_job_or_404_response(error_format='api')
+            if error_response:
+                return error_response
 
             # Validate and update using serializer
             serializer = JobQuoteChatUpdateSerializer(
