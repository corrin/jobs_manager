import logging

from typing import Dict, Any

from django.contrib import messages
from django.db.models import Q
from django.http import JsonResponse
from django.shortcuts import redirect, render, get_object_or_404
from django.urls import reverse_lazy
from django.views.generic import UpdateView, TemplateView
from django_tables2 import SingleTableView
from django.core.paginator import Paginator
from django.views.decorators.http import require_POST
from django.utils.decorators import method_decorator
from django.db import transaction
from django.utils import timezone

from xero_python.accounting import AccountingApi
from workflow.api.xero.reprocess_xero import set_client_fields
from workflow.api.xero.sync import (
    single_sync_client,
    sync_client_to_xero,
    serialise_xero_object,
    sync_clients,
    sync_xero_clients_only,
    delete_clients_from_xero,
    archive_clients_in_xero,
)
from workflow.api.xero.xero import get_valid_token, api_client, get_tenant_id
from workflow.forms import ClientForm
from workflow.models import Client, Invoice, Bill, Job

# from workflow.tables import ClientTable

logger = logging.getLogger(__name__)


class ClientListView(SingleTableView):
    model = Client
    template_name = "clients/list_clients.html"
    # table_class = ClientTable
    # context_object_name = "clients"


class ClientUpdateView(UpdateView):
    model = Client
    form_class = ClientForm
    template_name = "clients/update_client.html"
    success_url = reverse_lazy("list_clients")

    def form_valid(self, form):
        response = super().form_valid(form)

        # Simple token check before attempting sync
        token = get_valid_token()
        if not token:
            messages.warning(self.request, "Xero authentication required.")
            return redirect("api_xero_authenticate")

        try:
            sync_client_to_xero(self.object)
            messages.success(self.request, "Client synced to Xero successfully")
        except Exception as e:
            messages.error(self.request, "Failed to sync to Xero")
            return render(
                self.request,
                "general/generic_error.html",
                {"error_message": f"Failed to sync client to Xero: {str(e)}"},
            )

        return response


def ClientSearch(request):
    query = request.GET.get("q", "")
    if query and len(query) >= 3:  # Only search when the query is 3+ characters
        clients = Client.objects.filter(Q(name__icontains=query))[:10]
        results = [{
            "id": client.id,
            "name": client.name,
            "email": client.email or "",
            "phone": client.phone or "",
            "address": client.address or "",
            "is_account_customer": client.is_account_customer,
            "xero_contact_id": client.xero_contact_id or "",
            "last_invoice_date": client.get_last_invoice_date().strftime('%d/%m/%Y') if client.get_last_invoice_date() else "",
            "total_spend": f"${client.get_total_spend():,.2f}",
            "raw_json": client.raw_json
        } for client in clients]
    else:
        results = []

    return JsonResponse({"results": results})


def client_detail(request):
    """
    API endpoint to return detailed client information including raw_json.
    """
    client_id = request.GET.get("id", "")
    if not client_id:
        return JsonResponse({"error": "Client ID is required"}, status=400)
    
    try:
        client = Client.objects.get(id=client_id)
        client_data = {
            "id": client.id,
            "name": client.name,
            "email": client.email or "",
            "phone": client.phone or "",
            "address": client.address or "",
            "is_account_customer": client.is_account_customer,
            "xero_contact_id": client.xero_contact_id or "",
            "raw_json": client.raw_json
        }
        return JsonResponse({"client": client_data})
    except Client.DoesNotExist:
        return JsonResponse({"error": "Client not found"}, status=404)
    except Exception as e:
        logger.error(f"Error fetching client details: {str(e)}", exc_info=True)
        return JsonResponse({"error": str(e)}, status=500)


def all_clients(request):
    """
    API endpoint to return all clients as JSON for AJAX table population.
    """
    clients = Client.objects.values(
        "id", "name", "email", "phone", "address", "is_account_customer"
    )
    return JsonResponse(list(clients), safe=False)


def AddClient(request):
    # Check for valid Xero token first
    token = get_valid_token()
    if not token:
        messages.add_message(
            request,
            messages.WARNING,
            "Xero authentication required",
            extra_tags='warning'
        )
        # Store the current URL with query parameters to return to after auth
        return_url = f"{request.path}?{request.GET.urlencode()}" if request.GET else request.path
        return redirect(f"{reverse_lazy('api_xero_authenticate')}?next={return_url}")
    if request.method == "GET":
        # Sync clients from Xero before displaying the form
        # Otherwise we try and create clients only to discover they already exist too much
        sync_xero_clients_only()
        
        name = request.GET.get("name", "")
        form = ClientForm(initial={"name": name}) if name else ClientForm()
        return render(request, "clients/add_client.html", {"form": form})

    elif request.method == "POST":
        form = ClientForm(request.POST)
        if form.is_valid():
            # Create in Xero first
            accounting_api = AccountingApi(api_client)
            xero_tenant_id = get_tenant_id()
            
            try:
                # Log the form data
                logger.debug("Form cleaned data: %s", form.cleaned_data)
                
                # Check if contact already exists
                existing_contacts = accounting_api.get_contacts(
                    xero_tenant_id,
                    where=f'Name="{form.cleaned_data["name"]}"'
                )
                
                if existing_contacts and existing_contacts.contacts:
                    # Return error response for duplicate client
                    logger.info("Found existing contact with name: %s", form.cleaned_data["name"])
                    
                    error_details = {
                        "error_type": "DuplicateClientError",
                        "name": form.cleaned_data["name"],
                        "email": form.cleaned_data.get("email", "")
                    }
                    
                    # Get client info from existing contact
                    xero_client = existing_contacts.contacts[0]
                    xero_contact_id = getattr(xero_client, "contact_id", "")
                    
                    # Return error with the existing client info
                    return JsonResponse({
                        "success": False,
                        "error": f"Client '{form.cleaned_data['name']}' already exists in Xero",
                        "error_details": error_details,
                        "existing_client": {
                            "name": form.cleaned_data["name"],
                            "xero_contact_id": xero_contact_id
                        }
                    }, status=409)  # 409 Conflict status code
                else:
                    # Create new contact in Xero
                    contact_data = {
                        "name": form.cleaned_data["name"],
                        "emailAddress": form.cleaned_data["email"] or "",
                        "phones": [{"phoneType": "DEFAULT", "phoneNumber": form.cleaned_data["phone"] or ""}],
                        "addresses": [{"addressType": "STREET", "addressLine1": form.cleaned_data["address"] or ""}],
                        "isCustomer": form.cleaned_data["is_account_customer"]
                    }
                    logger.debug("Xero contact data: %s", contact_data)
                    
                    response = accounting_api.create_contacts(
                        xero_tenant_id,
                        contacts={
                            "contacts": [contact_data]
                        }
                    )
                
                # Log and validate response
                logger.debug("Xero API response: %s", response)
                
                if not response:
                    raise ValueError("No response received from Xero")
                    
                if not hasattr(response, 'contacts') or not response.contacts:
                    raise ValueError("No contact data in Xero response")
                    
                if len(response.contacts) != 1:
                    raise ValueError(f"Expected 1 contact in response, got {len(response.contacts)}")
                
                # Use sync_clients to create local client from Xero data
                client_instances = sync_clients(response.contacts)
                if not client_instances:
                    raise ValueError("Failed to sync client from Xero")
                
                # Get the created client
                created_client = client_instances[0]
                
                # Return JSON response with the created client data and success flag
                return JsonResponse({
                    "success": True,
                    "client": {
                        "id": str(created_client.id),
                        "name": created_client.name,
                        "xero_contact_id": created_client.xero_contact_id or ""
                    }
                })
                
            except Exception as e:
                error_msg = f"Failed to create client in Xero: {str(e)}"
                logger.error(error_msg, exc_info=True)
                
                # Create error details object
                error_details = {
                    "error_type": type(e).__name__,
                    "name": form.cleaned_data.get("name", ""),
                    "email": form.cleaned_data.get("email", "")
                }
                
                return JsonResponse({
                    "success": False,
                    "error": error_msg,
                    "error_details": error_details
                }, status=400)
        else:
            # Form is invalid
            errors = form.errors.as_json()
            
            # Create error details for form validation errors
            error_details = {
                "error_type": "FormValidationError",
                "name": form.cleaned_data.get("name", "") if hasattr(form, "cleaned_data") else "",
                "email": form.cleaned_data.get("email", "") if hasattr(form, "cleaned_data") else ""
            }
            
            return JsonResponse({
                "success": False,
                "error": "Form validation failed",
                "form_errors": errors,
                "error_details": error_details
<<<<<<< HEAD
            }, status=400)
=======
            }, status=400)


class UnusedClientsView(TemplateView):
    """
    View for managing unused Xero clients.
    Lists and allows bulk deletion of clients that have no invoices or bills.
    """
    template_name = "xero/unused_clients.html"
    items_per_page = 50

    def get_unused_clients(self):
        """
        Get queryset of clients with no jobs, invoices, or bills.
        Excludes clients that are already archived in Xero.
        Returns clients ordered by creation date.
        
        Note: We use set operations instead of exclude(Q()) because:
        1. Foreign key fields (client_id) might contain NULL values
        2. SQL exclude with OR conditions can behave unexpectedly with NULLs
        3. Set operations on actual IDs are more reliable for this use case
        """
        clients_with_invoices = set(Invoice.objects.values_list('client_id', flat=True).distinct())
        clients_with_bills = set(Bill.objects.values_list('client_id', flat=True).distinct())
        clients_with_jobs = set(Job.objects.values_list('client_id', flat=True).distinct())
        
        logger.debug(f"Found {len(clients_with_invoices)} clients with invoices")
        logger.debug(f"Found {len(clients_with_bills)} clients with bills")
        logger.debug(f"Found {len(clients_with_jobs)} clients with jobs")
        
        # Get all client IDs
        all_client_ids = set(Client.objects.values_list('id', flat=True))
        logger.debug(f"Total clients: {len(all_client_ids)}")
        
        # Find clients that don't appear in any of the above sets
        used_client_ids = clients_with_invoices | clients_with_bills | clients_with_jobs
        unused_client_ids = all_client_ids - used_client_ids
        logger.debug(f"Found {len(unused_client_ids)} unused clients")
        
        return Client.objects.filter(id__in=unused_client_ids).order_by('django_created_at')

    def get_context_data(self, **kwargs) -> Dict[str, Any]:
        """
        Add pagination and client data to the template context.
        """
        context = super().get_context_data(**kwargs)
        page = self.request.GET.get('page', 1)
        
        unused_clients = self.get_unused_clients()
        paginator = Paginator(unused_clients, self.items_per_page)
        page_obj = paginator.get_page(page)
        
        unused_clients_data = [{
            'id': client.id,
            'name': client.name,
            'created_at': timezone.localtime(client.django_created_at).strftime('%Y-%m-%d %H:%M:%S'),
            'email': client.email or '',
            'phone': client.phone or '',
        } for client in page_obj]
        
        context.update({
            'unused_clients': unused_clients_data,
            'page_obj': page_obj,
            'total_count': paginator.count,
            'items_per_page': self.items_per_page,
        })
        return context

    @method_decorator(require_POST)
    def post(self, request, *args, **kwargs) -> JsonResponse:
        """
        Handle bulk deletion of unused clients.
        Archives the contacts in Xero and deletes them from our database.
        """
        try:
            client_ids = request.POST.getlist('client_ids[]')
            if not client_ids:
                return JsonResponse({
                    'success': False,
                    'error': 'No clients selected'
                }, status=400)

            clients_to_delete = self.get_unused_clients().filter(id__in=client_ids)
            deletion_count = clients_to_delete.count()
            
            with transaction.atomic():
                try:
                    # Archive in Xero first
                    success_count, error_count = archive_clients_in_xero(clients_to_delete)
                    if error_count > 0:
                        raise Exception(f"Failed to archive {error_count} clients in Xero")
                    
                    # If archiving succeeded, delete from our database
                    clients_to_delete.delete()
                except Exception as e:
                    logger.error(f"Failed to archive/delete clients: {str(e)}")
                    return JsonResponse({
                        'success': False,
                        'error': f'Failed to archive/delete clients: {str(e)}'
                    }, status=500)
            
            logger.info(f"Successfully archived and deleted {deletion_count} unused clients")
            return JsonResponse({
                'success': True,
                'message': f'Successfully archived and deleted {deletion_count} clients',
                'deleted_count': deletion_count
            })
            
        except Exception as e:
            logger.error(f"Error in bulk client deletion: {str(e)}")
            return JsonResponse({
                'success': False,
                'error': str(e)
            }, status=500)
>>>>>>> 6e1a1887
<|MERGE_RESOLUTION|>--- conflicted
+++ resolved
@@ -274,9 +274,6 @@
                 "error": "Form validation failed",
                 "form_errors": errors,
                 "error_details": error_details
-<<<<<<< HEAD
-            }, status=400)
-=======
             }, status=400)
 
 
@@ -390,5 +387,4 @@
             return JsonResponse({
                 'success': False,
                 'error': str(e)
-            }, status=500)
->>>>>>> 6e1a1887
+            }, status=500)