--- conflicted
+++ resolved
@@ -88,17 +88,10 @@
 export function toggleGrid(source = "manual") {
   const toggleButton = document.getElementById('toggleGridButton');
   let isComplex;
-<<<<<<< HEAD
-
-  // Add this parameter to check if the toggle is from historical navigation
-  const isFromHistorical = source === "historical";
-
-=======
   
   // Add this parameter to check if the toggle is from historical navigation
   const isFromHistorical = source === "historical";
   
->>>>>>> 192dd7fa
   // Determine complex mode based on input mode
   switch (source) {
     case 'automatic':
