--- conflicted
+++ resolved
@@ -458,7 +458,8 @@
                 minWidth: 110,
                 flex: 1
             },
-<<<<<<< HEAD
+
+            // Made the following hidden and non-editable, as requested in this card: https://trello.com/c/G6gaunS1
             {
                 headerName: 'Wage Rate',
                 field: 'wage_rate',
@@ -479,32 +480,12 @@
                 minWidth: 100,
                 flex: 1
             },
+            
             {
                 ...trashCanColumn,
                 minWidth: 40,
                 maxWidth: 40
             }
-=======
-            { headerName: 'Items', field: 'items', editable: true, valueParser: numberParser },
-            { headerName: 'Mins/Item', field: 'mins_per_item', editable: true, valueParser: numberParser },
-            { headerName: 'Total Minutes', 
-                field: 'total_minutes', 
-                editable: false,
-                valueFormatter: (params) => {
-                    if (params.value !== undefined && params.value !== null) {
-                        const totalMinutes = parseFloat(params.value) || 0; 
-                        const decimalHours = (totalMinutes / 60).toFixed(1); 
-                        return `${totalMinutes} (${decimalHours} hours)`; 
-                    }
-                    return '0 (0.0 hours)'; 
-                },
-                valueParser: (params) => {
-                    return parseFloat(params.newValue) || 0;
-                },
-
-
-             },
->>>>>>> 3b4b14c2
         ],
         rowData: [],
         context: { gridType: 'TimeTable' },
