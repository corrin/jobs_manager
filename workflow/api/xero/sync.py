from decimal import Decimal
import logging
import time
from datetime import date, datetime, timedelta
from uuid import UUID

from django.core.cache import cache
from django.core.exceptions import MultipleObjectsReturned, ObjectDoesNotExist
from django.db import models, transaction
from django.db.utils import IntegrityError
from django.utils import timezone
from django.conf import settings

from xero_python.accounting import AccountingApi
from xero_python.exceptions.http_status_exceptions import RateLimitException
from workflow.utils import get_machine_id
from workflow.models import CompanyDefaults
from workflow.api.xero.reprocess_xero import (
    set_client_fields,
    set_invoice_or_bill_fields,
    set_journal_fields,
)
from workflow.api.xero.xero import api_client, get_tenant_id, get_token, get_xero_items # Import get_xero_items
from workflow.models import XeroJournal, Quote
from workflow.models.invoice import Bill, CreditNote, Invoice
from workflow.models.xero_account import XeroAccount
from workflow.models.purchase import PurchaseOrder, PurchaseOrderLine
<<<<<<< HEAD
from workflow.models.stock import Stock
=======

from client.models import Client

>>>>>>> d3e16f78
logger = logging.getLogger("xero")


def apply_rate_limit_delay(response_headers):
    """
    Applies a dynamic delay based on the 'Retry-After' header returned by Xero.
    This is needed in case we get a 429 error (rate limit exceeded).
    """
    retry_after = int(response_headers.get("Retry-After", 0))
    if retry_after > 0:
        logger.warning(f"Rate limit reached. Retrying after {retry_after} seconds...")
        time.sleep(retry_after)




def sync_xero_data(
    xero_entity_type,  # The entity type as known in Xero's API
    our_entity_type,   # The entity type as known in our system
    xero_api_fetch_function,
    sync_function,
    last_modified_time,
    additional_params=None,
    pagination_mode="single",  # "single", "page", or "offset"
    xero_tenant_id=None,
):
    if pagination_mode not in ("single", "page", "offset"):
        raise ValueError("pagination_mode must be 'single', 'page', or 'offset'")

    if pagination_mode == "offset" and xero_entity_type != "journals":
        raise TypeError("We only support journals for offset currently")

    if xero_tenant_id is None:
        xero_tenant_id = get_tenant_id()

    # Determine if running in production based on machine ID
    current_machine_id = get_machine_id()
    is_production = current_machine_id is not None and current_machine_id == settings.PRODUCTION_MACHINE_ID

    # Check if running in production and not using the production tenant ID
    if is_production and xero_tenant_id != settings.PRODUCTION_XERO_TENANT_ID:
        logger.warning(
            f"Attempted to sync Xero data in production with non-production tenant ID: {xero_tenant_id}. Aborting sync."
        )
        yield {
            "datetime": timezone.now().isoformat(),
            "entity": our_entity_type,
            "severity": "warning",
            "message": f"Sync aborted: Attempted to sync in production with non-production tenant ID: {xero_tenant_id}",
            "progress": 0.0,
            "lastSync": last_modified_time
        }
        return # Abort the sync

    logger.info(
        "Starting sync for %s, mode=%s, since=%s",
        our_entity_type,
        pagination_mode,
        last_modified_time,
    )

    yield {
        "datetime": timezone.now().isoformat(),
        "entity": our_entity_type,
        "severity": "info",
        "message": f"Starting sync for {our_entity_type} since {last_modified_time}",
        "progress": 0.0,
        "lastSync": last_modified_time
    }

    offset = 0
    page = 1
    page_size = 20
    total_processed = 0
    total_items = None
    current_batch_start = 0

    base_params = {
        "xero_tenant_id": xero_tenant_id,
        "if_modified_since": last_modified_time,
    }

    # Only add pagination parameters for supported endpoints
    if pagination_mode == "page" and xero_entity_type not in ["quotes", "accounts"]:
        # Page mode uses UpdatedDateUTC ordering for consistent incremental fetching.
        base_params.update({"page_size": page_size, "order": "UpdatedDateUTC ASC"})

    if additional_params:
        base_params.update(additional_params)

    while True:
        # Prepare the API parameters for this iteration.
        params = dict(base_params)
        if pagination_mode == "offset":
            params["offset"] = offset
        elif pagination_mode == "page":
            params["page"] = page

        try:
            # Fetch the entities from the API based on the prepared parameters.
            logger.debug(f"Making API call for {xero_entity_type} with params: {params}")
            entities = xero_api_fetch_function(**params)
            if entities is None:
                logger.error(f"API call returned None for {xero_entity_type}")
                raise ValueError(f"API call returned None for {xero_entity_type}")
            items = getattr(entities, xero_entity_type, [])  # Extract the relevant data.

            if not items:
                logger.info("No items to sync.")
                yield {
                    "datetime": timezone.now().isoformat(),
                    "entity": our_entity_type,
                    "severity": "info",
                    "message": "No items to sync",
                    "progress": 1.0,
                    "lastSync": timezone.now().isoformat()
                }
                return

            # Get total items for progress tracking
            match xero_entity_type:
                case entity if entity in ["contacts", "invoices", "credit_notes", "purchase_orders"]:
                    total_items = entities.pagination.item_count
                    yield {
                        "datetime": timezone.now().isoformat(),
                        "entity": our_entity_type,
                        "severity": "info",
                        "message": f"Found {total_items} {our_entity_type} to sync",
                        "progress": 0.0,
                        "totalItems": total_items
                    }
                case "accounts":
                    total_items = len(items)  # For accounts, we get all items at once
                    yield {
                        "datetime": timezone.now().isoformat(),
                        "entity": our_entity_type,
                        "severity": "info",
                        "message": f"Found {total_items} accounts to sync",
                        "progress": 0.0,
                        "totalItems": total_items
                    }
                case "journals":
                    total_items = len(items)  # For journals, we get all items at once
                    yield {
                        "datetime": timezone.now().isoformat(),
                        "entity": our_entity_type,
                        "severity": "info",
                        "message": f"Found {total_items} journals to sync",
                        "progress": 0.0,
                        "totalItems": total_items
                    }
                case "quotes":
                    total_items = len(items)  # For quotes, we get all items at once
                    yield {
                        "datetime": timezone.now().isoformat(),
                        "entity": our_entity_type,
                        "severity": "info",
                        "message": f"Found {total_items} quotes to sync",
                        "progress": 0.0,
                        "totalItems": total_items
                    }
                case _:
                    raise ValueError(f"Unexpected entity type: {xero_entity_type}")

            # Process the current batch of items
            try:
                sync_function(items)
                total_processed += len(items)
                
                # Calculate progress based on entity type
                progress = None
                if total_items:
                    progress = min(total_processed / total_items, 0.99)  # Cap at 99% until complete
                
                # Prepare progress message based on entity type
                match xero_entity_type:
                    case "journals":
                        current_batch_end = max(item.journal_number for item in items)
                        message = f"Processed journals {current_batch_start} to {current_batch_end}"
                    case entity if entity in ["contacts", "invoices", "credit_notes", "purchase_orders"]:
                        message = f"Processed {total_processed} of {total_items} {our_entity_type}"
                    case "quotes":
                        message = f"Processed {total_processed} of {total_items} quotes"
                    case "accounts":
                        message = f"Processed {total_processed} of {total_items} accounts"
                    case _:
                        raise ValueError(f"Unexpected entity type: {xero_entity_type}")
                
                yield {
                    "datetime": timezone.now().isoformat(),
                    "entity": our_entity_type,
                    "severity": "info",
                    "message": message,
                    "progress": progress,
                    "lastSync": timezone.now().isoformat(),
                    "processedCount": total_processed,
                    "totalCount": total_items
                }

            except Exception as e:
                logger.error(f"Error in sync function for {our_entity_type}: {str(e)}")
                yield {
                    "datetime": timezone.now().isoformat(),
                    "entity": our_entity_type,
                    "severity": "error",
                    "message": f"Error processing {our_entity_type}: {str(e)}",
                    "progress": None,
                    "lastSync": last_modified_time
                }
                raise

            # Update parameters to ensure progress in pagination.
            if pagination_mode == "page":
                # Increment page for page mode.
                page += 1
            elif pagination_mode == "offset":
                # Use JournalNumber for offset progression for journals.
                max_journal_number = max(item.journal_number for item in items)
                offset = max_journal_number + 1

            # Terminate if last batch was smaller than page size or if it's accounts
            if len(items) < page_size or pagination_mode == "single":
                logger.info("Finished processing all items.")
                yield {
                    "datetime": timezone.now().isoformat(),
                    "entity": our_entity_type,
                    "severity": "info",
                    "message": f"Completed sync of {total_processed} {our_entity_type}",
                    "progress": 1.0,
                    "lastSync": timezone.now().isoformat(),
                    "processedCount": total_processed,
                    "totalCount": total_items
                }
                break
            else:
                # Avoid hitting API rate limits
                time.sleep(5)

        except RateLimitException as e:
            # Use the apply_rate_limit_delay function to handle rate limiting
            logger.warning(f"Rate limit hit when syncing {our_entity_type}. Applying dynamic delay.")
            retry_after = int(e.response_headers.get("Retry-After", 0))
            yield {
                "datetime": timezone.now().isoformat(),
                "entity": our_entity_type,
                "severity": "warning",
                "message": f"Rate limit hit, waiting {retry_after} seconds",
                "progress": None,
                "lastSync": last_modified_time
            }
            apply_rate_limit_delay(e.response_headers)
            # Continue the loop to retry after the delay
            continue


def get_last_modified_time(model):
    """
    Fetch the latest 'last_modified' from the given model, or default to a far past date.
    We use this to see what needs to sync to Xero.  Anything newer than this in Xero
    needs to be synced to us
    """
    last_modified_time = model.objects.aggregate(models.Max("xero_last_modified"))[
        "xero_last_modified__max"
    ]
    if last_modified_time:
        # The handling of milliseconds differs between django and Xero.
        # This simplifies things by simply syncing them again
        last_modified_time = last_modified_time - timedelta(seconds=1)

    if last_modified_time:
        last_modified_str = last_modified_time.isoformat()
    else:
        last_modified_str = "2000-01-01T00:00:00Z"

    logger.info(f"{model.__name__}: Using last_modified_time={last_modified_str}")

    return last_modified_str


def serialise_xero_object(obj):
    if isinstance(obj, (str, int, float, bool, type(None))):
        return obj
    elif isinstance(obj, (datetime, date)):
        return obj.isoformat()
    elif isinstance(obj, UUID):
        return str(obj)
    elif isinstance(obj, (list, tuple)):
        return [serialise_xero_object(item) for item in obj]
    elif isinstance(obj, dict):
        return {key: serialise_xero_object(value) for key, value in obj.items()}
    elif hasattr(obj, "__dict__"):
        return serialise_xero_object(obj.__dict__)
    else:
        return str(obj)


def remove_junk_json_fields(data):
    """We delete currency fields because they're really bulky and repeated on every invoice"""
    exclude_keys = {"_currency_code", "_currency_rate"}

    if isinstance(data, dict):
        # Recursively remove currency fields from the dictionary
        return {
            key: remove_junk_json_fields(value)
            for key, value in data.items()
            if key not in exclude_keys
        }
    elif isinstance(data, list):
        # Recursively apply this function for lists of items
        return [remove_junk_json_fields(item) for item in data]
    else:
        return data  # Base case: return data as-is if it's not a dict or list


def clean_raw_json(data):
    def is_unwanted_field(key, value):
        unwanted_patterns = [
            "_value2member_map_",
            "_generate_next_value_",
            "_member_names_",
            "__objclass__",
        ]
        return any(pattern in key for pattern in unwanted_patterns)

    def recursively_clean(data):
        if isinstance(data, dict):
            return {
                k: recursively_clean(v)
                for k, v in data.items()
                if not is_unwanted_field(k, v)
            }
        elif isinstance(data, list):
            return [recursively_clean(i) for i in data]
        else:
            return data

    return recursively_clean(data)


def get_or_fetch_client_by_contact_id(contact_id, invoice_number=None):
    """
    Get a client by Xero contact_id, fetching it from the API if not found locally.
    Args:
        contact_id: The Xero contact_id to search for.
        invoice_number: Optional invoice number for logging purposes.
    
    Returns:
        Client: The client instance found or fetched.
    
    Raises:
        ValueError: If the client is not found in Xero.
    """
    client = Client.objects.filter(xero_contact_id=contact_id).first()
    if client:
        return client
    
    entity_ref = f"invoice {invoice_number}" if invoice_number else f"contact ID {contact_id}"
    
    missing_client = AccountingApi(api_client).get_contact(get_tenant_id(), contact_id)
    if not missing_client:
        logger.warning(f"Client not found for {entity_ref}")
        raise ValueError(f"Client not found for {entity_ref}")

    synced_clients = sync_clients([missing_client], sync_back_to_xero=False)
    if not synced_clients:
        logger.warning(f"Client not found for {entity_ref}")
        raise ValueError(f"Client not found for {entity_ref}")
    return synced_clients[0]


def sync_invoices(invoices):
    """Sync Xero invoices (ACCREC)."""
    for inv in invoices:
        xero_id = getattr(inv, "invoice_id")

        # Retrieve the client for the invoice first
        client = get_or_fetch_client_by_contact_id(
            inv.contact.contact_id,     
            inv.invoice_number
        )

        dirty_raw_json = serialise_xero_object(inv)
        raw_json = clean_raw_json(dirty_raw_json)

        # Retrieve or create the invoice (without saving initially)
        try:
            invoice = Invoice.objects.get(xero_id=xero_id)
            created = False
        except Invoice.DoesNotExist:
            invoice = Invoice(xero_id=xero_id, client=client)
            created = True

        # Update raw_json
        invoice.raw_json = raw_json

        # Set other fields from raw_json using set_invoice_fields
        set_invoice_or_bill_fields(invoice, "INVOICE")

        # Log whether the invoice was created or updated
        if created:
            logger.info(
                f"New invoice added: {invoice.number} "
                f"updated_at={invoice.xero_last_modified}"
            )
        else:
            logger.info(
                f"Updated invoice: {invoice.number} "
                f"updated_at={invoice.xero_last_modified}"
            )


def sync_bills(bills):
    """Sync Xero bills (ACCPAY)."""
    for bill_data in bills:
        xero_id = getattr(bill_data, "invoice_id")
        dirty_raw_json = serialise_xero_object(bill_data)
        raw_json = clean_raw_json(dirty_raw_json)
        bill_number = raw_json["_invoice_number"]
        status = raw_json.get("_status")
        date = raw_json.get("_date")

        if not bill_number:
            logger.warning(f"Skipping bill {xero_id} (status={status}, date={date}): missing invoice_number")
            continue

        
        # Retrieve the client for the bill
        client = get_or_fetch_client_by_contact_id(
            bill_data.contact.contact_id,
            bill_number
        )

        # Retrieve or create the bill without saving immediately
        try:
            bill = Bill.objects.get(xero_id=xero_id)
            created = False
        except Bill.DoesNotExist:
            bill = Bill(xero_id=xero_id, client=client)
            created = True
            # If the bill does not exist locally AND is deleted in Xero, skip creation
            if bill_data.status == "DELETED":
                logger.info(f"Skipping creation of deleted bill with Xero ID {getattr(bill_data, 'invoice_id', 'N/A')} that does not exist locally.")
                continue # Skip to the next bill

        # Update raw_json and other necessary fields
        bill.raw_json = raw_json

        # Set other fields using set_bill_fields (which also saves the bill)
        set_invoice_or_bill_fields(bill, "BILL")

        # Log whether the bill was created or updated
        if created:
            logger.info(
                f"New bill added: {bill.number} "
                f"updated_at={bill.xero_last_modified}"
            )
        else:
            logger.info(
                f"Updated bill: {bill.number} "
                f"updated_at={bill.xero_last_modified}"
            )




def sync_items(items_data):
    """Sync Xero Inventory Items to the Stock model."""
    logger.info(f"Starting sync for {len(items_data)} Xero Items.")
    for item_data in items_data:
        xero_id = getattr(item_data, "item_id")
        
        dirty_raw_json = serialise_xero_object(item_data)
        raw_json = clean_raw_json(dirty_raw_json)

        try:
            stock_item = Stock.objects.get(xero_id=xero_id)
            created = False
        except Stock.DoesNotExist:
            stock_item = Stock(xero_id=xero_id)
            created = True
        except MultipleObjectsReturned:
            # Fail early: Multiple objects for a unique Xero ID indicates a data integrity issue.
            error_msg = f"Multiple Stock items found for Xero ID {xero_id}. This indicates a data integrity issue. Aborting sync for this item."
            logger.error(error_msg)
            raise ValueError(error_msg) # Fail early

        # Map fields from Xero Item to Stock model
        stock_item.item_code = getattr(item_data, "code", "") # Xero 'Code' to Stock 'item_code'
        stock_item.description = getattr(item_data, "name", "") # Xero 'Name' to Stock 'description'
        stock_item.notes = getattr(item_data, "description", "") # Xero 'Description' to Stock 'notes'

        # Handle PurchaseDetails and SalesDetails
        # For new items, prices must be present. For existing, only update if Xero provides a value.
        if item_data.purchase_details and item_data.purchase_details.unit_price is not None:
            stock_item.unit_cost = Decimal(str(item_data.purchase_details.unit_price))
        elif created:
            # Fail early: New stock item must have a purchase price
            error_msg = f"New Stock item (Xero ID: {xero_id}) is missing PurchaseDetails.UnitPrice. Aborting sync for this item."
            logger.error(error_msg)
            raise ValueError(error_msg)
        # Else: if not created and unit_price is None, do not update stock_item.unit_cost (preserve existing)

        if item_data.sales_details and item_data.sales_details.unit_price is not None:
            stock_item.retail_rate = Decimal(str(item_data.sales_details.unit_price))
        elif created:
            # Fail early: New stock item must have a sale price
            error_msg = f"New Stock item (Xero ID: {xero_id}) is missing SalesDetails.UnitPrice. Aborting sync for this item."
            logger.error(error_msg)
            raise ValueError(error_msg)
        # Else: if not created and unit_price is None, do not update stock_item.retail_rate (preserve existing)

        # Store raw JSON and last modified date
        stock_item.raw_json = raw_json
        if hasattr(item_data, "updated_date_utc") and item_data.updated_date_utc:
            stock_item.xero_last_modified = item_data.updated_date_utc
        else:
            # Fail early: Xero items should always have an updated_date_utc for sync purposes
            error_msg = f"Xero Item (Xero ID: {xero_id}) is missing updated_date_utc. Aborting sync for this item."
            logger.error(error_msg)
            raise ValueError(error_msg)

        try:
            with transaction.atomic():
                stock_item.save()
                if created:
                    logger.info(f"Created Stock item: {stock_item.description} (Xero ID: {xero_id})")
                else:
                    logger.info(f"Updated Stock item: {stock_item.description} (Xero ID: {xero_id})")
        except IntegrityError as e:
            logger.error(f"Integrity error saving Stock item {xero_id}: {e}")
            raise # Re-raise to fail early
        except Exception as e:
            logger.error(f"Error saving Stock item {xero_id}: {e}", exc_info=True)
            raise # Re-raise to fail early

    logger.info("Finished syncing Xero Items.")


def sync_credit_notes(notes):
    """Sync Xero credit notes."""
    for note_data in notes:
        xero_id = getattr(note_data, "credit_note_id")
        dirty_raw_json = serialise_xero_object(note_data)
        raw_json = clean_raw_json(dirty_raw_json)
        note_number = raw_json["_credit_note_number"]

        # Retrieve the client for the credit note
        client = get_or_fetch_client_by_contact_id(
            note_data.contact.contact_id,
            note_number
        )

        # Retrieve or create the credit note without saving immediately
        try:
            note = CreditNote.objects.get(xero_id=xero_id)
            created = False
        except CreditNote.DoesNotExist:
            note = CreditNote(xero_id=xero_id, client=client)
            created = True

        # Update raw_json and other necessary fields
        note.raw_json = raw_json

        # Set other fields using set_invoice_or_bill_fields
        set_invoice_or_bill_fields(note, "CREDIT_NOTE")

        # Log whether the credit note was created or updated
        if created:
            logger.info(
                f"New credit note added: {note.number} "
                f"updated_at={note.xero_last_modified}"
            )
        else:
            logger.info(
                f"Updated credit note: {note.number} "
                f"updated_at={note.xero_last_modified}"
            )

    logger.info("Finished syncing Xero Credit Notes.")

def sync_journals(journals):
    """Sync Xero journals."""
    for jrnl_data in journals:
        xero_id = getattr(jrnl_data, "journal_id")
        dirty_raw_json = serialise_xero_object(jrnl_data)
        raw_json = clean_raw_json(dirty_raw_json)

        # Retrieve the journal_number from raw_json
        journal_number = raw_json["_journal_number"]

        # Retrieve or create the journal without saving immediately
        try:
            journal = XeroJournal.objects.get(xero_id=xero_id)
            created = False
        except XeroJournal.DoesNotExist:
            journal = XeroJournal(xero_id=xero_id)
            created = True

        # Update raw_json
        journal.raw_json = raw_json

        # Set other fields using set_journal_fields
        set_journal_fields(journal)

        # Log whether the journal was created or updated
        if created:
            logger.info(
                f"New journal added: {journal_number} "
                f"updated_at={journal.xero_last_modified}"
            )
        else:
            logger.info(
                f"Updated journal: {journal_number} "
                f"updated_at={journal.xero_last_modified}"
            )


def sync_clients(xero_contacts, sync_back_to_xero=True):
    """
    Sync clients fetched from Xero API.
    Returns a list of Client instances that were created or updated.
    """
    client_instances = []
    
    for contact_data in xero_contacts:
        xero_contact_id = getattr(contact_data, "contact_id", None)

        # Serialize and clean the JSON received from the API
        raw_json_with_currency = serialise_xero_object(contact_data)
        raw_json = remove_junk_json_fields(raw_json_with_currency)

        client = Client.objects.filter(xero_contact_id=xero_contact_id).first()

        if client:
            client.raw_json = raw_json
            set_client_fields(client, new_from_xero=False)
            logger.info(
                f"Updated client: {client.name} "
                f"updated_at={client.xero_last_modified}"
            )
        else:
            client = Client.objects.create(
                xero_contact_id=xero_contact_id,
                xero_last_modified=timezone.now(),
                raw_json=raw_json,
            )
            set_client_fields(client, new_from_xero=True)
            logger.info(
                f"New client added: {client.name} "
                f"updated_at={client.xero_last_modified}"
            )

        if sync_back_to_xero:
            sync_client_to_xero(client)
        client_instances.append(client)
    
    return client_instances


def sync_accounts(xero_accounts):
    """Sync Xero accounts."""
    logger.debug(f"sync_accounts received: {xero_accounts}")
    if xero_accounts is None:
        logger.error("xero_accounts is None - API call likely failed")
        raise ValueError("xero_accounts is None - API call likely failed")
    
    # Get all current Xero account IDs from the API response
    current_xero_ids = {getattr(account, "account_id") for account in xero_accounts}
        
    for account_data in xero_accounts:
        xero_account_id = getattr(account_data, "account_id")
        account_code = getattr(account_data, "code")
        account_name = getattr(account_data, "name")
        account_type = getattr(account_data, "type")
        tax_type = getattr(account_data, "tax_type")
        description = getattr(account_data, "description", None)
        enable_payments = getattr(account_data, "enable_payments_to_account", False)
        xero_last_modified = getattr(account_data, "_updated_date_utc")

        raw_json = serialise_xero_object(account_data)

        account, created = XeroAccount.objects.update_or_create(
            xero_id=xero_account_id,
            defaults={
                "account_code": account_code,
                "account_name": account_name,
                "description": description,
                "account_type": account_type,
                "tax_type": tax_type,
                "enable_payments": enable_payments,
                "xero_last_modified": xero_last_modified,
                "xero_last_synced": timezone.now(),
                "raw_json": raw_json,
            },
        )

        if created:
            logger.info(
                f"New account added: {account.account_name} ({account.account_code})"
            )
        else:
            logger.info(
                f"Updated account: {account.account_name} ({account.account_code})"
            )


def sync_quotes(quotes):
    """
    Sync Quotes fetched from Xero API.
    """
    for quote_data in quotes:
        xero_id = getattr(quote_data, "quote_id")
        
        # Retrieve the client for the quote
        client = get_or_fetch_client_by_contact_id(
            quote_data.contact.contact_id,
            f"quote {xero_id}"
        )

        # Serialize the quote data first
        raw_json = serialise_xero_object(quote_data)
        
        # Extract status - should always be a dict with _value_ from Xero API
        status_data = raw_json.get("_status")
        if not isinstance(status_data, dict) or "_value_" not in status_data:
            logger.error(f"Invalid status data structure from Xero for quote {xero_id}: {status_data}")
            raise ValueError(f"Quote {xero_id} has invalid status structure from Xero API")
        
        status = status_data["_value_"]
        
        quote, created = Quote.objects.update_or_create(
            xero_id=xero_id,
            defaults={
                "client": client,
                "date": raw_json.get("_date"),
                "status": status,
                "total_excl_tax": Decimal(str(raw_json.get("_sub_total", "0"))),
                "total_incl_tax": Decimal(str(raw_json.get("_total", "0"))),
                "xero_last_modified": raw_json.get("_updated_date_utc"),
                "xero_last_synced": timezone.now(),
                "online_url": f"https://go.xero.com/app/quotes/edit/{xero_id}",
                "raw_json": raw_json,
            },
        )

        logger.info(
            f"{'New' if created else 'Updated'} quote: {quote.xero_id} for client {client.name}"
        )


def sync_purchase_orders(purchase_orders):
    """
    Sync Purchase Orders fetched from Xero API.
    """
    for po_data in purchase_orders:
        xero_id = getattr(po_data, "purchase_order_id")
        
        # Retrieve the supplier for the purchase order
        client = get_or_fetch_client_by_contact_id(
            po_data.contact.contact_id,
            po_data.purchase_order_number
        )
        
        # Serialize and clean the JSON received from the API
        raw_json = serialise_xero_object(po_data)
        
        # Retrieve or create the purchase order
        try:
            purchase_order = PurchaseOrder.objects.get(xero_id=xero_id)
            created = False
        except PurchaseOrder.DoesNotExist:
            purchase_order = PurchaseOrder(xero_id=xero_id, supplier=client)
            created = True

        # Update fields from Xero data
        purchase_order.po_number = po_data.purchase_order_number
        purchase_order.order_date = po_data.date
        purchase_order.expected_delivery = po_data.delivery_date
        
        # Set Xero sync fields
        purchase_order.xero_last_modified = raw_json.get("_updated_date_utc")
        purchase_order.xero_last_synced = timezone.now()
        
        # Map Xero status to our status
        xero_status = po_data.status
        if xero_status == "DRAFT":
            purchase_order.status = "draft"
        elif xero_status == "SUBMITTED":
            purchase_order.status = "submitted"
        elif xero_status == "AUTHORISED":
            purchase_order.status = "submitted"
        elif xero_status == "BILLED":
            purchase_order.status = "fully_received"
        elif xero_status == "DELETED":
            purchase_order.status = "void"
        else:
            purchase_order.status = "draft"  # Default

        purchase_order.save()

        # Process line items
        if hasattr(po_data, "line_items") and po_data.line_items:
            for line_item in po_data.line_items:
                # Create or update line item
                po_line, line_created = PurchaseOrderLine.objects.update_or_create(
                    purchase_order=purchase_order,
                    supplier_item_code=line_item.item_code or "",
                    description=line_item.description,
                    defaults={
                        "quantity": line_item.quantity,
                        "unit_cost": line_item.unit_amount,
                    }
                )
                
                if line_created:
                    logger.info(f"Created line item for PO {purchase_order.po_number}: {line_item.description}")
                else:
                    logger.info(f"Updated line item for PO {purchase_order.po_number}: {line_item.description}")

        if created:
            logger.info(f"New purchase order added: {purchase_order.po_number}")
        else:
            logger.info(f"Updated purchase order: {purchase_order.po_number}")


def sync_client_to_xero(client):
    """
    Sync a client from the local database to Xero - either create a new one or update an existing one.
    """
    # Step 1: Validate client data before attempting to sync
    if not client.validate_for_xero():
        logger.error(
            f"Client {client.id} failed validation and will not be synced to Xero."
        )
        return False  # Exit early if validation fails

    xero_tenant_id = get_tenant_id()  # Fetch Xero tenant ID
    accounting_api = AccountingApi(api_client)  # Initialize the Accounting API for Xero

    # Step 2: Log sync attempt
    logger.info(f"Attempting to sync client {client.name} with Xero.")

    # Step 3: Prepare client data for Xero using the model method
    contact_data = client.get_client_for_xero()
    if not contact_data:
        logger.error(
            f"Client {client.id} failed validation and will not be synced to Xero."
        )
        return False  # Exit early if validation fails

    # Step 4: Create or update the client in Xero
    # Add a small delay before making the API call to avoid rate limits
    time.sleep(1)
    
    try:
        if client.xero_contact_id:
            # Update existing contact
            contact_data["ContactID"] = client.xero_contact_id
            response = accounting_api.update_contact(
                xero_tenant_id,
                contact_id=client.xero_contact_id,
                contacts={"contacts": [contact_data]},
            )
            logger.info(f"Updated existing client {client.name} in Xero.")
        else:
            # Create new contact
            response = accounting_api.create_contacts(
                xero_tenant_id, contacts={"contacts": [contact_data]}
            )
            # Save the new Xero ContactID to the local database
            new_contact_id = response.contacts[0].contact_id
            client.xero_contact_id = new_contact_id
            client.save()
            logger.info(
                f"Created new client {client.name} in Xero with ID {new_contact_id}."
            )

        return response.contacts if response.contacts else []
    except RateLimitException as e:
        # Use the apply_rate_limit_delay function to handle rate limiting
        logger.warning(f"Rate limit hit when syncing client {client.name}. Applying dynamic delay.")
        apply_rate_limit_delay(e.response_headers)
        # Re-raise the exception to be handled by the outer function
        raise
    except Exception as e:
        logger.error(f"Failed to sync client {client.name} to Xero: {str(e)}")
        raise


def single_sync_client(
    client_identifier=None, xero_contact_id=None, client_name=None, delete_local=False
):
    """
    Sync a single client from Xero to the app. Supports lookup by internal ID, Xero ID, or client name.
    Optionally deletes the local client before syncing from Xero if `delete_local` is set to True.
    """
    # Step 1: Initialize APIs
    xero_tenant_id = get_tenant_id()
    accounting_api = AccountingApi(api_client)

    # Step 2: Get the client
    try:
        # Fetch by internal ID if provided
        if client_identifier:
            client = Client.objects.get(id=client_identifier)
        # Fetch by Xero contact ID if provided
        elif xero_contact_id:
            client = Client.objects.get(xero_contact_id=xero_contact_id)
        # Fetch by client name if provided
        elif client_name:
            clients = Client.objects.filter(name=client_name)
            if clients.count() > 1:
                raise MultipleObjectsReturned(
                    f"Multiple clients found for name {client_name}. "
                    "Please refine the search."
                )
            elif clients.count() == 1:
                client = clients.first()
            else:
                raise ObjectDoesNotExist(f"No client found for name {client_name}.")
        else:
            raise ObjectDoesNotExist("No valid client found with the given identifiers.")

        logger.info(f"Attempting to sync client {client.name} with Xero.")
    except (ObjectDoesNotExist, MultipleObjectsReturned) as e:
        logger.error(str(e))
        raise

    # Step 3: Optionally delete the client from the local database if delete_local is True
    if delete_local:
        try:
            with transaction.atomic():
                client.delete()
                logger.info(f"Client {client_name or client_identifier} deleted from the database.")
        except Client.DoesNotExist:
            logger.info(f"Client {client_name or client_identifier} does not exist in the database.")

    # Step 4: Fetch the client from Xero
    response = accounting_api.get_contacts(
        xero_tenant_id,
        i_ds=[xero_contact_id] if xero_contact_id else None,
        where=(
            f'Name=="{client_name}"'
            if client_name and not xero_contact_id
            else None
        ),
    )

    contacts = response.contacts if response.contacts else []
    logger.info(contacts)

    if not contacts:
        logger.error(f"Client {client_name or client_identifier} not found in Xero.")
        raise ObjectDoesNotExist(f"Client {client_name or client_identifier} not found in Xero.")

    xero_client = contacts[0]  # Assuming the first match

    # Step 5: Sync the client back into the database
    sync_clients([xero_client])  # Call your existing sync function for clients
    logger.info(f"Successfully synced client {client_name or client_identifier} back into the database.")


def single_sync_invoice(
    invoice_identifier=None, xero_invoice_id=None, invoice_number=None
):
    """
    Sync a single invoice from Xero to the app.
    """
    # Step 1: Initialize APIs
    xero_tenant_id = get_tenant_id()
    accounting_api = AccountingApi(api_client)

    # Step 2: Get the invoice
    try:
        # Fetch by internal ID if provided
        if invoice_identifier:
            invoice = Invoice.objects.get(id=invoice_identifier)
        # Fetch by Xero invoice ID if provided
        elif xero_invoice_id:
            invoice = Invoice.objects.get(xero_invoice_id=xero_invoice_id)
        # Fetch by invoice number if provided
        elif invoice_number:
            invoices = Invoice.objects.filter(number=invoice_number)
            if invoices.count() > 1:
                raise MultipleObjectsReturned(
                    f"Multiple invoices found for number {invoice_number}. "
                    "Please refine the search."
                )
            elif invoices.count() == 1:
                invoice = invoices.first()
            else:
                raise ObjectDoesNotExist(f"No invoice found for number {invoice_number}.")
        else:
            raise ObjectDoesNotExist("No valid invoice found with the given identifiers.")

        logger.info(f"Attempting to sync invoice {invoice.number} with Xero.")
    except (ObjectDoesNotExist, MultipleObjectsReturned) as e:
        logger.error(str(e))
        raise

    # Step 3: Delete the invoice from the local database
    try:
        with transaction.atomic():
            invoice.delete()
            logger.info(f"Invoice {invoice_number} deleted from the database.")
    except Invoice.DoesNotExist:
        logger.info(f"Invoice {invoice_number} does not exist in the database.")

    # Step 4: Fetch the invoice from Xero
    response = accounting_api.get_invoices(
        xero_tenant_id,
        invoice_numbers=[invoice_number],
        #summary_only=False  # If we have < 100 invoices then it syncs enough detail
    )

    invoices = response.invoices if response.invoices else []
    logging.info(invoices)
    
    if not invoices:
        logger.error(f"Invoice {invoice_number} not found in Xero.")
        raise ObjectDoesNotExist(f"Invoice {invoice_number} not found in Xero.")

    # Step 5: Sync the invoice back into the database
    sync_invoices(invoices)  # Call your existing sync function
    logger.info(f"Successfully synced invoice {invoice_number} back into the database.")


def sync_xero_clients_only():
    """Sync only client data from Xero."""
    accounting_api = AccountingApi(api_client)
    our_latest_contact = get_last_modified_time(Client)
    
    yield from sync_xero_data(
        xero_entity_type="contacts",
        our_entity_type="contacts",
        xero_api_fetch_function=accounting_api.get_contacts,
        sync_function=sync_clients,
        last_modified_time=our_latest_contact,
        pagination_mode="page",
    )


def _sync_all_xero_data(use_latest_timestamps=True, days_back=30):
    """
    Internal function to sync all Xero data.
    Args:
        use_latest_timestamps: If True, use latest modification times. If False, use days_back.
        days_back: Number of days to look back when use_latest_timestamps is False.
    """
    token = get_token()
    if not token:
        logger.warning("No valid Xero token found")

    accounting_api = AccountingApi(api_client)
    logger.info("Created accounting_api")

    # Determine timestamps based on sync type
    if use_latest_timestamps:
        # Use latest timestamps from our database for normal sync
        logger.info("Performing normal sync using latest timestamps from database.")
        timestamps = {
            'contact': get_last_modified_time(Client),
            'invoice': get_last_modified_time(Invoice),
            'bill': get_last_modified_time(Bill),
            'credit_note': get_last_modified_time(CreditNote),
            'account': get_last_modified_time(XeroAccount),
            'journal': get_last_modified_time(XeroJournal),
            'quote': get_last_modified_time(Quote),
            'purchase_order': get_last_modified_time(PurchaseOrder),
            'item': get_last_modified_time(Stock), # Add for Items
        }
    else:
        # Use fixed timestamp from days_back (covers both regular deep syncs, and the initial sync)
        older_time = (timezone.now() - timedelta(days=days_back)).isoformat()
        logger.info(f"Performing deep sync using fixed timestamp going back {days_back} days: {older_time}")
        timestamps = {
            'contact': older_time,
            'invoice': older_time,
            'bill': older_time,
            'credit_note': older_time,
            'account': older_time,
            'journal': older_time,
            'quote': older_time,
            'purchase_order': older_time,
        }

    logger.info("Starting first sync_xero_data call for accounts")

    yield from sync_xero_data(
        xero_entity_type="accounts",
        our_entity_type="accounts",
        xero_api_fetch_function=accounting_api.get_accounts,
        sync_function=sync_accounts,
        last_modified_time=timestamps['account'],
        pagination_mode="single",
    )

    yield from sync_xero_data(
        xero_entity_type="contacts",
        our_entity_type="contacts",
        xero_api_fetch_function=accounting_api.get_contacts,
        sync_function=sync_clients,
        last_modified_time=timestamps['contact'],
        pagination_mode="page",
    )

    yield from sync_xero_data(
        xero_entity_type="invoices",
        our_entity_type="invoices",
        xero_api_fetch_function=accounting_api.get_invoices,
        sync_function=sync_invoices,
        last_modified_time=timestamps['invoice'],
        additional_params={"where": 'Type=="ACCREC"'},
        pagination_mode="page",
    )

    yield from sync_xero_data(
        xero_entity_type="invoices",  # Note: Still "invoices" in Xero
        our_entity_type="bills",      # But "bills" in our system
        xero_api_fetch_function=accounting_api.get_invoices,
        sync_function=sync_bills,
        last_modified_time=timestamps['bill'],
        additional_params={"where": 'Type=="ACCPAY"'},
        pagination_mode="page",
    )

    yield from sync_xero_data(
        xero_entity_type="quotes",
        our_entity_type="quotes",
        xero_api_fetch_function=accounting_api.get_quotes,
        sync_function=sync_quotes,
        last_modified_time=timestamps['quote'],
        pagination_mode="single",
    )

    yield from sync_xero_data(
        xero_entity_type="credit_notes",
        our_entity_type="credit_notes",
        xero_api_fetch_function=accounting_api.get_credit_notes,
        sync_function=sync_credit_notes,
        last_modified_time=timestamps['credit_note'],
        pagination_mode="page",
    )

    yield from sync_xero_data(
        xero_entity_type="purchase_orders",
        our_entity_type="purchase_orders",
        xero_api_fetch_function=accounting_api.get_purchase_orders,
        sync_function=sync_purchase_orders,
        last_modified_time=timestamps['purchase_order'],
        pagination_mode="page",
    )
    
    yield from sync_xero_data(
        xero_entity_type="items",
        our_entity_type="Stock",
        xero_api_fetch_function=get_xero_items,
        sync_function=sync_items,
        last_modified_time=timestamps['item'],
        pagination_mode="single",
    )

    yield from sync_xero_data(
        xero_entity_type="journals",
        our_entity_type="journals",
        xero_api_fetch_function=accounting_api.get_journals,
        sync_function=sync_journals,
        last_modified_time=timestamps['journal'],
        pagination_mode="offset",
    )


def one_way_sync_all_xero_data():
    """Sync all Xero data using latest modification times."""
    yield from _sync_all_xero_data(use_latest_timestamps=True)


def deep_sync_xero_data(days_back=30):
    """
    Sync all Xero data using a longer time window (days_back).
    Args:
        days_back: Number of days to look back for changes.
    """
    logger.info(f"Starting deep sync looking back {days_back} days")
    yield {
        "datetime": timezone.now().isoformat(),
        "entity": "sync",
        "severity": "info",
        "message": f"Starting deep sync looking back {days_back} days",
        "progress": None
    }
    yield from _sync_all_xero_data(use_latest_timestamps=False, days_back=days_back)


def synchronise_xero_data(delay_between_requests=1):
    """Bidirectional sync with Xero - pushes changes TO Xero, then pulls FROM Xero"""
    if not cache.add('xero_sync_lock', True, timeout=(60 * 60 * 4)):  # 4 hours
        logger.info("Skipping sync - another sync is running")
        yield {
            "datetime": timezone.now().isoformat(),
            "entity": "sync",
            "severity": "warning",
            "message": "Skipping sync - another sync is already running",
            "progress": None
        }
        return

    logger.info("Starting bi-directional Xero sync")
    yield {
        "datetime": timezone.now().isoformat(),
        "entity": "sync",
        "severity": "info",
        "message": "Starting Xero sync",
        "progress": 0.0
    }

    try:
        # PUSH changes TO Xero
        # Queue client synchronization
        # enqueue_client_sync_tasks()

        company_defaults = CompanyDefaults.objects.get()
        now = timezone.now()

        # Check if deep sync is needed (not run in last 30 days)
        if (not company_defaults.last_xero_deep_sync or
            (now - company_defaults.last_xero_deep_sync).days >= 30):
            logger.info("Deep sync needed - looking back 90 days")
            yield {
                "datetime": timezone.now().isoformat(),
                "entity": "sync",
                "severity": "info",
                "message": "Starting deep sync - looking back 90 days",
                "progress": None
            }
            # Determine if this is the very first sync and set lookback period accordingly
            is_first_sync = company_defaults.last_xero_deep_sync is None
            days_to_sync = 5000 if is_first_sync else 90 # ~13 years for first sync, 90 days otherwise
            log_message = f"Starting {'first' if is_first_sync else 'periodic'} deep sync - looking back {days_to_sync} days"
            logger.info(log_message)
            # Update the yielded message as well
            yield {
                "datetime": timezone.now().isoformat(),
                "entity": "sync",
                "severity": "info",
                "message": log_message, # Use the dynamic log message
                "progress": None
            }
            # Pass the calculated days_back, remove is_first_sync flag
            yield from deep_sync_xero_data(days_back=days_to_sync)
            company_defaults.last_xero_deep_sync = now
            company_defaults.save()
            logger.info("Deep sync completed")

        # PULL changes FROM Xero using existing sync
        yield {
            "datetime": timezone.now().isoformat(),
            "entity": "sync",
            "severity": "info",
            "message": "Starting normal sync",
            "progress": None
        }
        yield from one_way_sync_all_xero_data()

        # Log sync time
        company_defaults.last_xero_sync = now
        company_defaults.save()

        logger.info("Completed bi-directional Xero sync")
        yield {
            "datetime": timezone.now().isoformat(),
            "entity": "sync",
            "severity": "info",
            "message": "Completed Xero sync",
            "progress": 1.0
        }
    except Exception as e:
        logger.error(f"Error during Xero sync: {str(e)}")
        yield {
            "datetime": timezone.now().isoformat(),
            "entity": "sync",
            "severity": "error",
            "message": f"Error during sync: {str(e)}",
            "progress": None
        }
        raise
    finally:
        cache.delete('xero_sync_lock')


def delete_client_from_xero(client):
    """
    Delete a client from Xero.
    """
    if not client.xero_contact_id:
        logger.info(f"Client {client.name} has no Xero contact ID - skipping Xero deletion")
        return True
    
    xero_tenant_id = get_tenant_id()
    accounting_api = AccountingApi(api_client)

    accounting_api.delete_contact(
        xero_tenant_id,
        client.xero_contact_id
    )
    logger.info(f"Successfully deleted client {client.name} from Xero")
    return True


def archive_clients_in_xero(clients, batch_size=50):
    """
    Archive multiple clients in Xero in batches.
    Returns a tuple of (success_count, error_count).
    """
    if not clients:
        return 0, 0

    xero_tenant_id = get_tenant_id()
    accounting_api = AccountingApi(api_client)
    success_count = 0
    error_count = 0
    
    # Process in batches to avoid rate limits
    for i in range(0, len(clients), batch_size):
        batch = clients[i:i + batch_size]
        contacts_data = {
            "contacts": [
                {
                    "ContactID": client.xero_contact_id,
                    "ContactStatus": "ARCHIVED"
                }
                for client in batch
                if client.xero_contact_id
            ]
        }
        
        if not contacts_data["contacts"]:
            continue
            
        try:
            accounting_api.update_or_create_contacts(
                xero_tenant_id,
                contacts=contacts_data
            )
            success_count += len(contacts_data["contacts"])
            
            # Add a small delay between batches to avoid rate limits
            if i + batch_size < len(clients):
                time.sleep(0.5)
                
        except Exception as e:
            logger.error(f"Failed to archive batch of clients in Xero: {str(e)}")
            error_count += len(contacts_data["contacts"])
            
    return success_count, error_count


def delete_clients_from_xero(clients):
    """
    Delete multiple clients from Xero.
    Returns a tuple of (success_count, error_count).
    """
    if not clients:
        return 0, 0

    xero_tenant_id = get_tenant_id()
    accounting_api = AccountingApi(api_client)
    success_count = 0
    error_count = 0
    
    for client in clients:
        if not client.xero_contact_id:
            logger.info(f"Client {client.name} has no Xero contact ID - skipping Xero deletion")
            continue
            
        try:
            accounting_api.delete_contact(
                xero_tenant_id,
                client.xero_contact_id
            )
            success_count += 1
            logger.info(f"Successfully deleted client {client.name} from Xero")
            
            # Add a small delay between deletions to avoid rate limits
            time.sleep(1)
            
        except Exception as e:
            error_count += 1
            logger.error(f"Failed to delete client {client.name} from Xero: {str(e)}")
            
    return success_count, error_count<|MERGE_RESOLUTION|>--- conflicted
+++ resolved
@@ -25,13 +25,9 @@
 from workflow.models.invoice import Bill, CreditNote, Invoice
 from workflow.models.xero_account import XeroAccount
 from workflow.models.purchase import PurchaseOrder, PurchaseOrderLine
-<<<<<<< HEAD
-from workflow.models.stock import Stock
-=======
 
 from client.models import Client
 
->>>>>>> d3e16f78
 logger = logging.getLogger("xero")
 
 
