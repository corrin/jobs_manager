--- conflicted
+++ resolved
@@ -87,7 +87,20 @@
 DEFAULT_FROM_EMAIL = os.getenv("DEFAULT_FROM_EMAIL")
 EMAIL_BCC = os.getenv("EMAIL_BCC", "").split(",")
 
-<<<<<<< HEAD
+# Admin email notifications for errors
+ADMINS = [
+    (name, email) for name_email in os.getenv("DJANGO_ADMINS", "").split(",")
+    if (parts := name_email.strip().split(":")) and len(parts) == 2
+    for name, email in [parts]
+]
+
+# Admin email notifications for errors
+ADMINS = [
+    (name, email) for name_email in os.getenv("DJANGO_ADMINS", "").split(",")
+    if (parts := name_email.strip().split(":")) and len(parts) == 2
+    for name, email in [parts]
+]
+
 # CORS Configuration - Load from environment variables
 cors_origins_env = os.getenv("CORS_ALLOWED_ORIGINS", "")
 if cors_origins_env:
@@ -148,15 +161,6 @@
         "REFRESH_COOKIE_SAMESITE": "Lax",
     })
 
-=======
-# Admin email notifications for errors
-ADMINS = [
-    (name, email) for name_email in os.getenv("DJANGO_ADMINS", "").split(",")
-    if (parts := name_email.strip().split(":")) and len(parts) == 2
-    for name, email in [parts]
-]
-
->>>>>>> 956e3cfb
 from django.apps import apps
 from django.db import ProgrammingError
 
